# written by David Pravec
#   - feel free to /msg alekibango on IRC if you want to talk about this file

# TODO: check if --config|-c was used and use configured config file for queries
# TODO: solve somehow completion for  salt -G pythonversion:[tab]
#       (not sure what to do with lists)
# TODO: --range[tab] --   how?
# TODO: --compound[tab] -- how?
# TODO: use history to extract some words, esp. if ${cur} is empty
# TODO: TEST EVERYTHING a lot
# TODO: is it ok to use '--timeout 2' ?


_salt_get_grains(){
    if [ "$1" = 'local' ] ; then
        salt-call --out=txt -- grains.ls | sed  's/^.*\[//' | tr -d ",']" |sed 's:\([a-z0-9]\) :\1\: :g'
    else
      salt '*' --timeout 2 --hide-timeout --out=txt -- grains.ls | sed  's/^.*\[//' | tr -d ",']" |sed 's:\([a-z0-9]\) :\1\: :g'
    fi
}

_salt_get_grain_values(){
    if [ "$1" = 'local' ] ; then
        salt-call --out=txt -- grains.item $1 |sed 's/^\S*:\s//' |grep -v '^\s*$'
    else
        salt '*' --timeout 2 --hide-timeout --out=txt -- grains.item $1 |sed 's/^\S*:\s//' |grep -v '^\s*$'
    fi
}

_salt_get_keys(){
    for type in $*; do
      # remove header from data:
      salt-key --no-color -l $type | tail -n+2
    done
}

_salt(){
<<<<<<< HEAD
    local _salt_cache_functions=${SALT_COMP_CACHE_FUNCTIONS:-"$HOME/.cache/salt-comp-cache_functions"}
    local _salt_cache_timeout=${SALT_COMP_CACHE_TIMEOUT:-"last hour"}
=======
    CACHE_DIR="$HOME/.cache/salt-comp-cache_functions"
    local _salt_cache_functions=${SALT_COMP_CACHE_FUNCTIONS:=$CACHE_DIR}
    local _salt_cache_timeout=${SALT_COMP_CACHE_TIMEOUT:='last hour'}
>>>>>>> e6dc4d64

    if [ ! -d "$(dirname ${_salt_cache_functions})" ]; then
        mkdir -p "$(dirname ${_salt_cache_functions})"
    fi

    local cur prev opts _salt_grains _salt_coms pprev ppprev
    COMPREPLY=()
    cur="${COMP_WORDS[COMP_CWORD]}"
    prev="${COMP_WORDS[COMP_CWORD-1]}"
    if [ ${COMP_CWORD} -gt 2 ]; then
        pprev="${COMP_WORDS[COMP_CWORD-2]}"
    fi
    if [ ${COMP_CWORD} -gt 3 ]; then
        ppprev="${COMP_WORDS[COMP_CWORD-3]}"
    fi

    opts="-h --help -d --doc --documentation --version --versions-report -c \
          --config-dir= -v --verbose -t --timeout= -s --static -b --batch= \
          --batch-size= -E --pcre -L --list -G --grain --grain-pcre -N \
          --nodegroup -R --range -C --compound -I --pillar \
          --return= -a --auth= --eauth= --extended-auth= -T --make-token -S \
          --ipcidr --out=pprint --out=yaml --out=overstatestage --out=json \
          --out=raw --out=highstate --out=key --out=txt --no-color --out-indent= "

    if [[ "${cur}" == -* ]] ; then
        COMPREPLY=($(compgen -W "${opts}" -- ${cur}))
        return 0
    fi

    # 2 special cases for filling up grain values
    case "${pprev}" in
    -G|--grain|--grain-pcre)
    if [ "${cur}" = ":" ]; then
        COMPREPLY=($(compgen -W "`_salt_get_grain_values ${prev}`"))
        return 0
    fi
    ;;
    esac
    case "${ppprev}" in
    -G|--grain|--grain-pcre)
        if [ "${prev}" = ":" ]; then
        COMPREPLY=( $(compgen -W "`_salt_get_grain_values ${pprev}`" -- ${cur}) )
        return 0
        fi
    ;;
    esac

    if [ "${cur}" = "=" ] && [[ "${prev}" == --* ]]; then
       cur=""
    fi
    if [ "${prev}" = "=" ] && [[ "${pprev}" == --* ]]; then
       prev="${pprev}"
    fi

   case "${prev}" in

     -c|--config)
        COMPREPLY=($(compgen -f -- ${cur}))
        return 0
        ;;
     salt)
        COMPREPLY=($(compgen -W "\'*\' ${opts} $(_salt_get_keys acc)" -- ${cur}))
        return 0
        ;;
     -E|--pcre)
        COMPREPLY=($(compgen -W "$(_salt_get_keys acc)" -- ${cur}))
        return 0
        ;;
     -G|--grain|--grain-pcre)
        COMPREPLY=($(compgen -W "$(_salt_get_grains)" -- ${cur}))
        return 0
        ;;
     -C|--compound)
        COMPREPLY=() # TODO: finish this one? how?
        return 0
        ;;
     -t|--timeout)
        COMPREPLY=($( compgen -W "1 2 3 4 5 6 7 8 9 10 15 20 30 40 60 90 120 180" -- ${cur}))
        return 0
        ;;
     -b|--batch|--batch-size)
        COMPREPLY=($(compgen -W "1 2 3 4 5 6 7 8 9 10 15 20 30 40 50 60 70 80 90 100 120 150 200"))
        return 0
        ;;
     -N|--nodegroup)
        MASTER_CONFIG='/etc/salt/master'
        COMPREPLY=($(compgen -W "`awk -F ':'  'BEGIN {print_line = 0};  /^nodegroups/ {print_line = 1;getline } print_line && /^  */ {print $1} /^[^ ]/ {print_line = 0}' <${MASTER_CONFIG}`" -- ${cur}))
        return 0
     ;;
    esac

    # Regenerate cache if timed out
    if [[ "$(stat --format=%Z ${_salt_cache_functions} 2>/dev/null)" -lt "$(date --date="${_salt_cache_timeout}" +%s)" ]]; then
        # salt: get all functions on all minions
        # sed: remove all array overhead and convert to newline separated list
        # sort: chop out doubled entries, so overhead is minimal later during actual completion
        salt '*' --timeout 2 --hide-timeout --out=txt -- sys.list_functions \
          | sed "s/^.*\[//;s/[],']//g;s/ /\n/g" \
          | sort -u \
          > "${_salt_cache_functions}"
    fi

    # filter results, to only print the part to next dot (or end of function)
    _salt_coms="$(sed 's/^\('${cur}'\(\.\|[^.]*\)\)\?.*/\1/' "${_salt_cache_functions}" | sort -u)"

    # If there are still dots in the suggestion, do not append space
    grep "^${cur}.*\." "${_salt_cache_functions}" &>/dev/null && compopt -o nospace

    all="${opts} ${_salt_coms}"
    COMPREPLY=( $(compgen -W "${all}" -- ${cur}) )

  return 0
}

complete -F _salt salt


_saltkey(){
    local cur prev opts prev pprev
    COMPREPLY=()
    cur="${COMP_WORDS[COMP_CWORD]}"
    prev="${COMP_WORDS[COMP_CWORD-1]}"
    opts="-c --config-dir= -h --help --version --versions-report -q --quiet \
          -y --yes --gen-keys= --gen-keys-dir= --keysize= --key-logfile= \
          -l --list= -L --list-all -a --accept= -A --accept-all \
          -r --reject= -R --reject-all -p --print= -P --print-all \
          -d --delete= -D --delete-all -f --finger= -F --finger-all \
          --out=pprint --out=yaml --out=overstatestage --out=json --out=raw \
          --out=highstate --out=key --out=txt --no-color --out-indent= "
    if [ ${COMP_CWORD} -gt 2 ]; then
        pprev="${COMP_WORDS[COMP_CWORD-2]}"
    fi
    if [ ${COMP_CWORD} -gt 3 ]; then
        ppprev="${COMP_WORDS[COMP_CWORD-3]}"
    fi
    if [[ "${cur}" == -* ]] ; then
        COMPREPLY=($(compgen -W "${opts}" -- ${cur}))
        return 0
    fi

    if [ "${cur}" = "=" ] && [[ "${prev}" == --* ]]; then
       cur=""
    fi
    if [ "${prev}" = "=" ] && [[ "${pprev}" == --* ]]; then
       prev="${pprev}"
    fi

    case "${prev}" in
     -a|--accept)
        COMPREPLY=($(compgen -W "$(_salt_get_keys un rej)" -- ${cur}))
        return 0
      ;;
     -r|--reject)
        COMPREPLY=($(compgen -W "$(_salt_get_keys acc)" -- ${cur}))
        return 0
        ;;
     -d|--delete)
        COMPREPLY=($(compgen -W "$(_salt_get_keys acc un rej)" -- ${cur}))
        return 0
        ;;
     -c|--config)
        COMPREPLY=($(compgen -f -- ${cur}))
        return 0
        ;;
     --keysize)
        COMPREPLY=($(compgen -W "2048 3072 4096 5120 6144" -- ${cur}))
        return 0
        ;;
     --gen-keys)
        return 0
        ;;
     --gen-keys-dir)
        COMPREPLY=($(compgen -d -- ${cur}))
        return 0
        ;;
     -p|--print)
        COMPREPLY=($(compgen -W "$(_salt_get_keys acc un rej)" -- ${cur}))
        return 0
     ;;
     -l|--list)
        COMPREPLY=($(compgen -W "pre un acc accepted unaccepted rej rejected all" -- ${cur}))
        return 0
     ;;
     --accept-all)
        return 0
     ;;
    esac
    COMPREPLY=($(compgen -W "${opts} " -- ${cur}))
    return 0
}

complete -F _saltkey salt-key

_saltcall(){
    local cur prev opts _salt_coms pprev ppprev
    COMPREPLY=()
    cur="${COMP_WORDS[COMP_CWORD]}"
    prev="${COMP_WORDS[COMP_CWORD-1]}"
    opts="-h --help -d --doc --documentation --version --versions-report \
          -m --module-dirs= -g --grains --return= --local -c --config-dir= -l --log-level= \
          --out=pprint --out=yaml --out=overstatestage --out=json --out=raw \
          --out=highstate --out=key --out=txt --no-color --out-indent= "
    if [ ${COMP_CWORD} -gt 2 ]; then
        pprev="${COMP_WORDS[COMP_CWORD-2]}"
    fi
    if [ ${COMP_CWORD} -gt 3 ]; then
        ppprev="${COMP_WORDS[COMP_CWORD-3]}"
    fi
    if [[ "${cur}" == -* ]] ; then
        COMPREPLY=($(compgen -W "${opts}" -- ${cur}))
        return 0
    fi

    if [ "${cur}" = "=" ] && [[ ${prev} == --* ]]; then
       cur=""
    fi
    if [ "${prev}" = "=" ] && [[ ${pprev} == --* ]]; then
       prev="${pprev}"
    fi

    case ${prev} in
        -m|--module-dirs)
                COMPREPLY=( $(compgen -d ${cur} ))
                return 0
                ;;
        -l|--log-level)
                COMPREPLY=( $(compgen -W "info none garbage trace warning error debug" -- ${cur}))
                return 0
                ;;
        -g|grains)
                return 0
                ;;
        salt-call)
                COMPREPLY=($(compgen -W "${opts}" -- ${cur}))
                return 0
                ;;
    esac

    _salt_coms="$(salt-call --out=txt -- sys.list_functions|sed 's/^.*\[//' | tr -d ",']"  )"
    COMPREPLY=( $(compgen -W "${opts} ${_salt_coms}" -- ${cur} ))
    return 0
}

complete -F _saltcall salt-call


_saltcp(){
    local cur prev opts target prefpart postpart helper filt pprev ppprev
    COMPREPLY=()
    cur="${COMP_WORDS[COMP_CWORD]}"
    prev="${COMP_WORDS[COMP_CWORD-1]}"
    opts="-t --timeout= -s --static -b --batch= --batch-size= \
          -h --help --version --versions-report -c --config-dir= \
          -E --pcre -L --list -G --grain --grain-pcre -N --nodegroup \
          -R --range -C --compound -I --pillar \
          --out=pprint --out=yaml --out=overstatestage --out=json --out=raw \
          --out=highstate --out=key --out=txt --no-color --out-indent= "
    if [[ "${cur}" == -* ]] ; then
        COMPREPLY=($(compgen -W "${opts}" -- ${cur}))
        return 0
    fi

    if [ "${cur}" = "=" ] && [[ "${prev}" == --* ]]; then
       cur=""
    fi
    if [ "${prev}" = "=" ] && [[ "${pprev}" == --* ]]; then
       prev=${pprev}
    fi

    case ${prev} in
        salt-cp)
            COMPREPLY=($(compgen -W "${opts} $(_salt_get_keys acc)" -- ${cur}))
            return 0
            ;;
        -t|--timeout)
            # those numbers are just a hint
            COMPREPLY=($(compgen -W "2 3 4 8 10 15 20 25 30 40 60 90 120 180 240 300" -- ${cur} ))
            return 0
            ;;
    -E|--pcre)
            COMPREPLY=($(compgen -W "$(_salt_get_keys acc)" -- ${cur}))
            return 0
            ;;
    -L|--list)
            # IMPROVEMENTS ARE WELCOME
            prefpart="${cur%,*},"
            postpart=${cur##*,}
            filt="^\($(echo ${cur}| sed 's:,:\\|:g')\)$"
            helper=($(_salt_get_keys acc | grep -v "${filt}" | sed "s/^/${prefpart}/"))
            COMPREPLY=($(compgen -W "${helper[*]}" -- ${cur}))
            return 0
            ;;
    -G|--grain|--grain-pcre)
            COMPREPLY=($(compgen -W "$(_salt_get_grains)" -- ${cur}))
            return 0
            ;;
    # FIXME
    -R|--range)
            # FIXME ??
            return 0
            ;;
    -C|--compound)
            # FIXME ??
            return 0
            ;;
    -c|--config)
            COMPREPLY=($(compgen -f -- ${cur}))
            return 0
            ;;
    esac

   # default is using opts:
   COMPREPLY=( $(compgen -W "${opts}" -- ${cur}) )
}

complete -F _saltcp salt-cp<|MERGE_RESOLUTION|>--- conflicted
+++ resolved
@@ -35,14 +35,9 @@
 }
 
 _salt(){
-<<<<<<< HEAD
-    local _salt_cache_functions=${SALT_COMP_CACHE_FUNCTIONS:-"$HOME/.cache/salt-comp-cache_functions"}
-    local _salt_cache_timeout=${SALT_COMP_CACHE_TIMEOUT:-"last hour"}
-=======
     CACHE_DIR="$HOME/.cache/salt-comp-cache_functions"
     local _salt_cache_functions=${SALT_COMP_CACHE_FUNCTIONS:=$CACHE_DIR}
     local _salt_cache_timeout=${SALT_COMP_CACHE_TIMEOUT:='last hour'}
->>>>>>> e6dc4d64
 
     if [ ! -d "$(dirname ${_salt_cache_functions})" ]; then
         mkdir -p "$(dirname ${_salt_cache_functions})"
