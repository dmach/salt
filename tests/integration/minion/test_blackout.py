# -*- coding: utf-8 -*-
'''
Tests for minion blackout
'''

# Import Python libs
from __future__ import absolute_import
import os
import time
import textwrap

# Import Salt Testing libs
from tests.support.case import ModuleCase
from tests.support.paths import PILLAR_DIR
from tests.support.helpers import flaky

# Import Salt libs
import salt.utils.files


class MinionBlackoutTestCase(ModuleCase):
    '''
    Test minion blackout functionality
    '''

    @classmethod
    def setUpClass(cls):
        cls.blackout_pillar = os.path.join(PILLAR_DIR, 'base', 'blackout.sls')

    def tearDown(self):
        self.end_blackout(sleep=False)
        # Be sure to also refresh the sub_minion pillar
        self.run_function('saltutil.refresh_pillar', minion_tgt='sub_minion')
        time.sleep(10)  # wait for minion to exit blackout mode

    def begin_blackout(self, blackout_data='minion_blackout: True'):
        '''
        setup minion blackout mode
        '''
        with salt.utils.files.fopen(self.blackout_pillar, 'w') as wfh:
            wfh.write(blackout_data)
<<<<<<< HEAD
        self.run_function('saltutil.refresh_pillar', minion_tgt='minion')
        self.run_function('saltutil.refresh_pillar', minion_tgt='sub_minion')
        sleep(10)  # wait for minion to enter blackout mode
=======
        self.run_function('saltutil.refresh_pillar')
        time.sleep(10)  # wait for minion to enter blackout mode
>>>>>>> 4b898ed6

    def end_blackout(self, sleep=True):
        '''
        takedown minion blackout mode
        '''
<<<<<<< HEAD
        with salt.utils.files.fopen(BLACKOUT_PILLAR, 'w') as blackout_pillar:
            blackout_pillar.write(textwrap.dedent('''\
                minion_blackout: False
                '''))
        self.run_function('saltutil.refresh_pillar', minion_tgt='minion')
        self.run_function('saltutil.refresh_pillar', minion_tgt='sub_minion')
        sleep(10)  # wait for minion to exit blackout mode
=======
        with salt.utils.files.fopen(self.blackout_pillar, 'w') as wfh:
            wfh.write('minion_blackout: False\n')
        self.run_function('saltutil.refresh_pillar')
        if sleep:
            time.sleep(10)  # wait for minion to exit blackout mode
>>>>>>> 4b898ed6

    @flaky
    def test_blackout(self):
        '''
        Test that basic minion blackout functionality works
        '''
        try:
            self.begin_blackout()
            blackout_ret = self.run_function('test.ping')
            self.assertIn('Minion in blackout mode.', blackout_ret)
        finally:
            self.end_blackout()

        ret = self.run_function('test.ping')
        self.assertEqual(ret, True)

    @flaky
    def test_blackout_whitelist(self):
        '''
        Test that minion blackout whitelist works
        '''
        self.begin_blackout(textwrap.dedent('''\
            minion_blackout: True
            minion_blackout_whitelist:
              - test.ping
              - test.fib
            '''))

        ping_ret = self.run_function('test.ping')
        self.assertEqual(ping_ret, True)

        fib_ret = self.run_function('test.fib', [7])
        self.assertTrue(isinstance(fib_ret, list))
        self.assertEqual(fib_ret[0], 13)

    @flaky
    def test_blackout_nonwhitelist(self):
        '''
        Test that minion refuses to run non-whitelisted functions during
        blackout whitelist
        '''
        self.begin_blackout(textwrap.dedent('''\
            minion_blackout: True
            minion_blackout_whitelist:
              - test.ping
              - test.fib
            '''))

        state_ret = self.run_function('state.apply')
        self.assertIn('Minion in blackout mode.', state_ret)

        cloud_ret = self.run_function('cloud.query', ['list_nodes_full'])
        self.assertIn('Minion in blackout mode.', cloud_ret)<|MERGE_RESOLUTION|>--- conflicted
+++ resolved
@@ -28,10 +28,7 @@
         cls.blackout_pillar = os.path.join(PILLAR_DIR, 'base', 'blackout.sls')
 
     def tearDown(self):
-        self.end_blackout(sleep=False)
-        # Be sure to also refresh the sub_minion pillar
-        self.run_function('saltutil.refresh_pillar', minion_tgt='sub_minion')
-        time.sleep(10)  # wait for minion to exit blackout mode
+        self.end_blackout()
 
     def begin_blackout(self, blackout_data='minion_blackout: True'):
         '''
@@ -39,34 +36,19 @@
         '''
         with salt.utils.files.fopen(self.blackout_pillar, 'w') as wfh:
             wfh.write(blackout_data)
-<<<<<<< HEAD
-        self.run_function('saltutil.refresh_pillar', minion_tgt='minion')
-        self.run_function('saltutil.refresh_pillar', minion_tgt='sub_minion')
-        sleep(10)  # wait for minion to enter blackout mode
-=======
-        self.run_function('saltutil.refresh_pillar')
+        for tgt in ('minion', 'sub_minion'):
+            self.run_function('saltutil.refresh_pillar', minion_tgt=tgt)
         time.sleep(10)  # wait for minion to enter blackout mode
->>>>>>> 4b898ed6
 
-    def end_blackout(self, sleep=True):
+    def end_blackout(self):
         '''
         takedown minion blackout mode
         '''
-<<<<<<< HEAD
-        with salt.utils.files.fopen(BLACKOUT_PILLAR, 'w') as blackout_pillar:
-            blackout_pillar.write(textwrap.dedent('''\
-                minion_blackout: False
-                '''))
-        self.run_function('saltutil.refresh_pillar', minion_tgt='minion')
-        self.run_function('saltutil.refresh_pillar', minion_tgt='sub_minion')
-        sleep(10)  # wait for minion to exit blackout mode
-=======
         with salt.utils.files.fopen(self.blackout_pillar, 'w') as wfh:
             wfh.write('minion_blackout: False\n')
-        self.run_function('saltutil.refresh_pillar')
-        if sleep:
-            time.sleep(10)  # wait for minion to exit blackout mode
->>>>>>> 4b898ed6
+        for tgt in ('minion', 'sub_minion'):
+            self.run_function('saltutil.refresh_pillar', minion_tgt=tgt)
+        time.sleep(10)  # wait for minion to exit blackout mode
 
     @flaky
     def test_blackout(self):
