# -*- coding: utf-8 -*-
'''
Tests for minion blackout
'''

# Import Python libs
from __future__ import absolute_import
import os
import time
import logging
import textwrap

# Import Salt Testing libs
from tests.support.case import ModuleCase
from tests.support.helpers import flaky
from tests.support.runtests import RUNTIME_VARS

# Import Salt libs
import salt.utils.files

log = logging.getLogger(__name__)


class MinionBlackoutTestCase(ModuleCase):
    '''
    Test minion blackout functionality
    '''

    @classmethod
    def setUpClass(cls):
<<<<<<< HEAD
        cls.blackout_pillar = os.path.join(RUNTIME_VARS.PILLAR_DIR, 'base', 'blackout.sls')

    def tearDown(self):
        self.end_blackout(sleep=False)
        # Make sure we also refresh the sub_minion pillar
        refreshed = self.run_function(
            'saltutil.refresh_pillar',
            minion_tgt='sub_minion',
            async=False)  # pylint: disable=pep8-reserved-keywords
        self.assertTrue(refreshed)
=======
        cls.blackout_pillar = os.path.join(RUNTIME_VARS.TMP_PILLAR_TREE, 'blackout.sls')

    @classmethod
    def tearDownClass(cls):
        if os.path.exists(cls.blackout_pillar):
            os.unlink(cls.blackout_pillar)
        del cls.blackout_pillar

    def setUp(self):
        with salt.utils.files.fopen(self.blackout_pillar, 'w') as wfh:
            wfh.write('minion_blackout: False')
        self.addCleanup(self.cleanup_blackout_pillar)

    def tearDown(self):
        self.end_blackout(sleep=False)
        # Be sure to also refresh the sub_minion pillar
        self.run_function('saltutil.refresh_pillar', minion_tgt='sub_minion')
        time.sleep(10)  # wait for minion to exit blackout mode
        self.wait_for_all_jobs()

    def cleanup_blackout_pillar(self):
        if os.path.exists(self.blackout_pillar):
            os.unlink(self.blackout_pillar)
>>>>>>> fabada67

    def begin_blackout(self, blackout_data='minion_blackout: True'):
        '''
        setup minion blackout mode
        '''
        log.info('Entering minion blackout...')
        self.wait_for_all_jobs()
        with salt.utils.files.fopen(self.blackout_pillar, 'w') as wfh:
            wfh.write(blackout_data)
<<<<<<< HEAD
        refreshed = self.run_function(
            'saltutil.refresh_pillar',
            async=False)  # pylint: disable=pep8-reserved-keywords
        self.assertTrue(refreshed)
=======
        self.run_function('saltutil.refresh_pillar')
        time.sleep(10)  # wait for minion to enter blackout mode
        log.info('Entered minion blackout.')
>>>>>>> fabada67

    def end_blackout(self, sleep=True):
        '''
        takedown minion blackout mode
        '''
        log.info('Exiting minion blackout...')
        with salt.utils.files.fopen(self.blackout_pillar, 'w') as wfh:
            wfh.write('minion_blackout: False\n')
        self.run_function('saltutil.refresh_pillar')
        if sleep:
            time.sleep(10)  # wait for minion to exit blackout mode
        self.wait_for_all_jobs()
        log.info('Exited minion blackout.')

    @flaky
    def test_blackout(self):
        '''
        Test that basic minion blackout functionality works
        '''
        try:
            self.begin_blackout()
            blackout_ret = self.run_function('test.ping')
            self.assertIn('Minion in blackout mode.', blackout_ret)
        finally:
            self.end_blackout()

        ret = self.run_function('test.ping')
        self.assertEqual(ret, True)

    @flaky
    def test_blackout_whitelist(self):
        '''
        Test that minion blackout whitelist works
        '''
        self.begin_blackout(textwrap.dedent('''\
            minion_blackout: True
            minion_blackout_whitelist:
              - test.ping
              - test.fib
            '''))

        ping_ret = self.run_function('test.ping')
        self.assertEqual(ping_ret, True)

        fib_ret = self.run_function('test.fib', [7])
        self.assertTrue(isinstance(fib_ret, list))
        self.assertEqual(fib_ret[0], 13)

    @flaky
    def test_blackout_nonwhitelist(self):
        '''
        Test that minion refuses to run non-whitelisted functions during
        blackout whitelist
        '''
        self.begin_blackout(textwrap.dedent('''\
            minion_blackout: True
            minion_blackout_whitelist:
              - test.ping
              - test.fib
            '''))

        state_ret = self.run_function('state.apply')
        self.assertIn('Minion in blackout mode.', state_ret)

        cloud_ret = self.run_function('cloud.query', ['list_nodes_full'])
        self.assertIn('Minion in blackout mode.', cloud_ret)<|MERGE_RESOLUTION|>--- conflicted
+++ resolved
@@ -28,18 +28,6 @@
 
     @classmethod
     def setUpClass(cls):
-<<<<<<< HEAD
-        cls.blackout_pillar = os.path.join(RUNTIME_VARS.PILLAR_DIR, 'base', 'blackout.sls')
-
-    def tearDown(self):
-        self.end_blackout(sleep=False)
-        # Make sure we also refresh the sub_minion pillar
-        refreshed = self.run_function(
-            'saltutil.refresh_pillar',
-            minion_tgt='sub_minion',
-            async=False)  # pylint: disable=pep8-reserved-keywords
-        self.assertTrue(refreshed)
-=======
         cls.blackout_pillar = os.path.join(RUNTIME_VARS.TMP_PILLAR_TREE, 'blackout.sls')
 
     @classmethod
@@ -54,16 +42,18 @@
         self.addCleanup(self.cleanup_blackout_pillar)
 
     def tearDown(self):
-        self.end_blackout(sleep=False)
-        # Be sure to also refresh the sub_minion pillar
-        self.run_function('saltutil.refresh_pillar', minion_tgt='sub_minion')
-        time.sleep(10)  # wait for minion to exit blackout mode
+        self.end_blackout()
+        # Make sure we also refresh the sub_minion pillar
+        refreshed = self.run_function(
+            'saltutil.refresh_pillar',
+            minion_tgt='sub_minion',
+            **{'async': False})
+        self.assertTrue(refreshed)
         self.wait_for_all_jobs()
 
     def cleanup_blackout_pillar(self):
         if os.path.exists(self.blackout_pillar):
             os.unlink(self.blackout_pillar)
->>>>>>> fabada67
 
     def begin_blackout(self, blackout_data='minion_blackout: True'):
         '''
@@ -73,27 +63,23 @@
         self.wait_for_all_jobs()
         with salt.utils.files.fopen(self.blackout_pillar, 'w') as wfh:
             wfh.write(blackout_data)
-<<<<<<< HEAD
         refreshed = self.run_function(
             'saltutil.refresh_pillar',
-            async=False)  # pylint: disable=pep8-reserved-keywords
+            **{'async': False})
         self.assertTrue(refreshed)
-=======
-        self.run_function('saltutil.refresh_pillar')
-        time.sleep(10)  # wait for minion to enter blackout mode
         log.info('Entered minion blackout.')
->>>>>>> fabada67
 
-    def end_blackout(self, sleep=True):
+    def end_blackout(self):
         '''
         takedown minion blackout mode
         '''
         log.info('Exiting minion blackout...')
         with salt.utils.files.fopen(self.blackout_pillar, 'w') as wfh:
             wfh.write('minion_blackout: False\n')
-        self.run_function('saltutil.refresh_pillar')
-        if sleep:
-            time.sleep(10)  # wait for minion to exit blackout mode
+        refreshed = self.run_function(
+            'saltutil.refresh_pillar',
+            **{'async': False})
+        self.assertTrue(refreshed)
         self.wait_for_all_jobs()
         log.info('Exited minion blackout.')
 
