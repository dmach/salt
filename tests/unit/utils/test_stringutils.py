# -*- coding: utf-8 -*-

from __future__ import absolute_import, print_function, unicode_literals
import textwrap

# Import Salt libs
from tests.support.mock import patch
from tests.support.unit import TestCase, LOREM_IPSUM
import salt.utils.stringutils

# Import 3rd-party libs
from salt.ext import six
from salt.ext.six.moves import builtins, range  # pylint: disable=redefined-builtin

UNICODE = '中国語 (繁体)'
STR = BYTES = UNICODE.encode('utf-8')
# This is an example of a unicode string with й constructed using two separate
# code points. Do not modify it.
EGGS = '\u044f\u0438\u0306\u0446\u0430'


class StringutilsTestCase(TestCase):
    def test_contains_whitespace(self):
        does_contain_whitespace = 'A brown fox jumped over the red hen.'
        does_not_contain_whitespace = 'Abrownfoxjumpedovertheredhen.'

        self.assertTrue(salt.utils.stringutils.contains_whitespace(does_contain_whitespace))
        self.assertFalse(salt.utils.stringutils.contains_whitespace(does_not_contain_whitespace))

    def test_to_num(self):
        self.assertEqual(7, salt.utils.stringutils.to_num('7'))
        self.assertIsInstance(salt.utils.stringutils.to_num('7'), int)
        self.assertEqual(7, salt.utils.stringutils.to_num('7.0'))
        self.assertIsInstance(salt.utils.stringutils.to_num('7.0'), float)
        self.assertEqual(salt.utils.stringutils.to_num('Seven'), 'Seven')
        self.assertIsInstance(salt.utils.stringutils.to_num('Seven'), six.text_type)

    def test_is_binary(self):
        self.assertFalse(salt.utils.stringutils.is_binary(LOREM_IPSUM))
        # Also test bytestring
        self.assertFalse(
            salt.utils.stringutils.is_binary(
                salt.utils.stringutils.is_binary(LOREM_IPSUM)
            )
        )

        zero_str = '{0}{1}'.format(LOREM_IPSUM, '\0')
        self.assertTrue(salt.utils.stringutils.is_binary(zero_str))
        # Also test bytestring
        self.assertTrue(
            salt.utils.stringutils.is_binary(
                salt.utils.stringutils.to_bytes(zero_str)
            )
        )

        # To to ensure safe exit if str passed doesn't evaluate to True
        self.assertFalse(salt.utils.stringutils.is_binary(''))
        self.assertFalse(salt.utils.stringutils.is_binary(b''))

        nontext = 3 * (''.join([chr(x) for x in range(1, 32) if x not in (8, 9, 10, 12, 13)]))
        almost_bin_str = '{0}{1}'.format(LOREM_IPSUM[:100], nontext[:42])
        self.assertFalse(salt.utils.stringutils.is_binary(almost_bin_str))
        # Also test bytestring
        self.assertFalse(
            salt.utils.stringutils.is_binary(
                salt.utils.stringutils.to_bytes(almost_bin_str)
            )
        )

        bin_str = almost_bin_str + '\x01'
        self.assertTrue(salt.utils.stringutils.is_binary(bin_str))
        # Also test bytestring
        self.assertTrue(
            salt.utils.stringutils.is_binary(
                salt.utils.stringutils.to_bytes(bin_str)
            )
        )

    def test_to_str(self):
        for x in (123, (1, 2, 3), [1, 2, 3], {1: 23}, None):
            self.assertRaises(TypeError, salt.utils.stringutils.to_str, x)
        if six.PY3:
            self.assertEqual(salt.utils.stringutils.to_str('plugh'), 'plugh')
            self.assertEqual(salt.utils.stringutils.to_str('áéíóúý', 'utf-8'), 'áéíóúý')
            self.assertEqual(salt.utils.stringutils.to_str(BYTES, 'utf-8'), UNICODE)
            self.assertEqual(salt.utils.stringutils.to_str(bytearray(BYTES), 'utf-8'), UNICODE)
            # Test situation when a minion returns incorrect utf-8 string because of... million reasons
            ut2 = b'\x9c'
            self.assertRaises(UnicodeDecodeError, salt.utils.stringutils.to_str, ut2, 'utf-8')
            self.assertEqual(salt.utils.stringutils.to_str(ut2, 'utf-8', 'replace'), u'\ufffd')
            self.assertRaises(UnicodeDecodeError, salt.utils.stringutils.to_str, bytearray(ut2), 'utf-8')
            self.assertEqual(salt.utils.stringutils.to_str(bytearray(ut2), 'utf-8', 'replace'), u'\ufffd')
        else:
            self.assertEqual(salt.utils.stringutils.to_str('plugh'), str('plugh'))  # future lint: disable=blacklisted-function
            self.assertEqual(salt.utils.stringutils.to_str('áéíóúý', 'utf-8'), 'áéíóúý'.encode('utf-8'))
            self.assertEqual(salt.utils.stringutils.to_str(UNICODE, 'utf-8'), STR)
            self.assertEqual(salt.utils.stringutils.to_str(bytearray(STR), 'utf-8'), STR)

            # Test utf-8 fallback with Windows default codepage
            with patch.object(builtins, '__salt_system_encoding__', 'CP1252'):
                self.assertEqual(salt.utils.stringutils.to_str('Ψ'), 'Ψ'.encode('utf-8'))

    def test_to_bytes(self):
        for x in (123, (1, 2, 3), [1, 2, 3], {1: 23}, None):
            self.assertRaises(TypeError, salt.utils.stringutils.to_bytes, x)
        if six.PY3:
            self.assertEqual(salt.utils.stringutils.to_bytes('xyzzy'), b'xyzzy')
            self.assertEqual(salt.utils.stringutils.to_bytes(BYTES), BYTES)
            self.assertEqual(salt.utils.stringutils.to_bytes(bytearray(BYTES)), BYTES)
            self.assertEqual(salt.utils.stringutils.to_bytes(UNICODE, 'utf-8'), BYTES)

            # Test utf-8 fallback with ascii default encoding
            with patch.object(builtins, '__salt_system_encoding__', 'ascii'):
                self.assertEqual(salt.utils.stringutils.to_bytes('Ψ'), b'\xce\xa8')
        else:
            self.assertEqual(salt.utils.stringutils.to_bytes('xyzzy'), 'xyzzy')
            self.assertEqual(salt.utils.stringutils.to_bytes(BYTES), BYTES)
            self.assertEqual(salt.utils.stringutils.to_bytes(bytearray(BYTES)), BYTES)
            self.assertEqual(salt.utils.stringutils.to_bytes(UNICODE, 'utf-8'), BYTES)

    def test_to_unicode(self):
        self.assertEqual(
            salt.utils.stringutils.to_unicode(
                EGGS,
                normalize=True
            ),
            'яйца'
        )
        self.assertNotEqual(
            salt.utils.stringutils.to_unicode(
                EGGS,
                normalize=False
            ),
            'яйца'
        )

        if six.PY3:
            self.assertEqual(salt.utils.stringutils.to_unicode('plugh'), 'plugh')
            self.assertEqual(salt.utils.stringutils.to_unicode('áéíóúý'), 'áéíóúý')
            self.assertEqual(salt.utils.stringutils.to_unicode(BYTES, 'utf-8'), UNICODE)
            self.assertEqual(salt.utils.stringutils.to_unicode(bytearray(BYTES), 'utf-8'), UNICODE)
        else:
            self.assertEqual(salt.utils.stringutils.to_unicode(str('xyzzy'), 'utf-8'), 'xyzzy')  # future lint: disable=blacklisted-function
            self.assertEqual(salt.utils.stringutils.to_unicode(BYTES, 'utf-8'), UNICODE)

            # Test that unicode chars are decoded properly even when using
            # locales which are not UTF-8 compatible
            with patch.object(builtins, '__salt_system_encoding__', 'ascii'):
                self.assertEqual(salt.utils.stringutils.to_unicode('Ψ'.encode('utf-8')), 'Ψ')
            with patch.object(builtins, '__salt_system_encoding__', 'CP1252'):
                self.assertEqual(salt.utils.stringutils.to_unicode('Ψ'.encode('utf-8')), 'Ψ')

    def test_build_whitespace_split_regex(self):
        expected_regex = '(?m)^(?:[\\s]+)?Lorem(?:[\\s]+)?ipsum(?:[\\s]+)?dolor(?:[\\s]+)?sit(?:[\\s]+)?amet\\,' \
                         '(?:[\\s]+)?$'
        ret = salt.utils.stringutils.build_whitespace_split_regex(' '.join(LOREM_IPSUM.split()[:5]))
        self.assertEqual(ret, expected_regex)

    def test_get_context(self):
        expected_context = textwrap.dedent('''\
            ---
            Lorem ipsum dolor sit amet, consectetur adipiscing elit. Quisque eget urna a arcu lacinia sagittis.
            Sed scelerisque, lacus eget malesuada vestibulum, justo diam facilisis tortor, in sodales dolor
            [...]
            ---''')
        ret = salt.utils.stringutils.get_context(LOREM_IPSUM, 1, num_lines=1)
        self.assertEqual(ret, expected_context)

    def test_get_context_has_enough_context(self):
        template = '1\n2\n3\n4\n5\n6\n7\n8\n9\na\nb\nc\nd\ne\nf'
        context = salt.utils.stringutils.get_context(template, 8)
        expected = '---\n[...]\n3\n4\n5\n6\n7\n8\n9\na\nb\nc\nd\n[...]\n---'
        self.assertEqual(expected, context)

    def test_get_context_at_top_of_file(self):
        template = '1\n2\n3\n4\n5\n6\n7\n8\n9\na\nb\nc\nd\ne\nf'
        context = salt.utils.stringutils.get_context(template, 1)
        expected = '---\n1\n2\n3\n4\n5\n6\n[...]\n---'
        self.assertEqual(expected, context)

    def test_get_context_at_bottom_of_file(self):
        template = '1\n2\n3\n4\n5\n6\n7\n8\n9\na\nb\nc\nd\ne\nf'
        context = salt.utils.stringutils.get_context(template, 15)
        expected = '---\n[...]\na\nb\nc\nd\ne\nf\n---'
        self.assertEqual(expected, context)

    def test_get_context_2_context_lines(self):
        template = '1\n2\n3\n4\n5\n6\n7\n8\n9\na\nb\nc\nd\ne\nf'
        context = salt.utils.stringutils.get_context(template, 8, num_lines=2)
        expected = '---\n[...]\n6\n7\n8\n9\na\n[...]\n---'
        self.assertEqual(expected, context)

    def test_get_context_with_marker(self):
        template = '1\n2\n3\n4\n5\n6\n7\n8\n9\na\nb\nc\nd\ne\nf'
        context = salt.utils.stringutils.get_context(template, 8, num_lines=2, marker=' <---')
        expected = '---\n[...]\n6\n7\n8 <---\n9\na\n[...]\n---'
        self.assertEqual(expected, context)

    def test_expr_match(self):
        val = 'foo/bar/baz'
        # Exact match
        self.assertTrue(salt.utils.stringutils.expr_match(val, val))
        # Glob match
        self.assertTrue(salt.utils.stringutils.expr_match(val, 'foo/*/baz'))
        # Glob non-match
        self.assertFalse(salt.utils.stringutils.expr_match(val, 'foo/*/bar'))
<<<<<<< HEAD
        # Regex match
        self.assertTrue(salt.utils.stringutils.expr_match(val, r'foo/\w+/baz'))
        # Regex non-match
        self.assertFalse(salt.utils.stringutils.expr_match(val, r'foo/\w/baz'))
=======

    def test_check_whitelist_blacklist(self):
        '''
        Ensure that whitelist matching works on both PY2 and PY3
        '''
        whitelist = ['one/two/three', r'web[0-9]']
        blacklist = ['four/five/six', r'web[5-9]']

        # Tests with string whitelist/blacklist
        self.assertFalse(
            salt.utils.stringutils.check_whitelist_blacklist(
                'web_one',
                whitelist=whitelist[1],
                blacklist=None,
            )
        )
        self.assertFalse(
            salt.utils.stringutils.check_whitelist_blacklist(
                'web_one',
                whitelist=whitelist[1],
                blacklist=[],
            )
        )
        self.assertTrue(
            salt.utils.stringutils.check_whitelist_blacklist(
                'web1',
                whitelist=whitelist[1],
                blacklist=None,
            )
        )
        self.assertTrue(
            salt.utils.stringutils.check_whitelist_blacklist(
                'web1',
                whitelist=whitelist[1],
                blacklist=[],
            )
        )
        self.assertFalse(
            salt.utils.stringutils.check_whitelist_blacklist(
                'web5',
                whitelist=None,
                blacklist=blacklist[1],
            )
        )
        self.assertFalse(
            salt.utils.stringutils.check_whitelist_blacklist(
                'web5',
                whitelist=[],
                blacklist=blacklist[1],
            )
        )
        self.assertTrue(
            salt.utils.stringutils.check_whitelist_blacklist(
                'web_five',
                whitelist=None,
                blacklist=blacklist[1],
            )
        )
        self.assertTrue(
            salt.utils.stringutils.check_whitelist_blacklist(
                'web_five',
                whitelist=[],
                blacklist=blacklist[1],
            )
        )
        self.assertFalse(
            salt.utils.stringutils.check_whitelist_blacklist(
                'web5',
                whitelist=whitelist[1],
                blacklist=blacklist[1],
            )
        )
        self.assertTrue(
            salt.utils.stringutils.check_whitelist_blacklist(
                'web4',
                whitelist=whitelist[1],
                blacklist=blacklist[1],
            )
        )

        # Tests with list whitelist/blacklist
        self.assertFalse(
            salt.utils.stringutils.check_whitelist_blacklist(
                'web_one',
                whitelist=whitelist,
                blacklist=None,
            )
        )
        self.assertFalse(
            salt.utils.stringutils.check_whitelist_blacklist(
                'web_one',
                whitelist=whitelist,
                blacklist=[],
            )
        )
        self.assertTrue(
            salt.utils.stringutils.check_whitelist_blacklist(
                'web1',
                whitelist=whitelist,
                blacklist=None,
            )
        )
        self.assertTrue(
            salt.utils.stringutils.check_whitelist_blacklist(
                'web1',
                whitelist=whitelist,
                blacklist=[],
            )
        )
        self.assertFalse(
            salt.utils.stringutils.check_whitelist_blacklist(
                'web5',
                whitelist=None,
                blacklist=blacklist,
            )
        )
        self.assertFalse(
            salt.utils.stringutils.check_whitelist_blacklist(
                'web5',
                whitelist=[],
                blacklist=blacklist,
            )
        )
        self.assertTrue(
            salt.utils.stringutils.check_whitelist_blacklist(
                'web_five',
                whitelist=None,
                blacklist=blacklist,
            )
        )
        self.assertTrue(
            salt.utils.stringutils.check_whitelist_blacklist(
                'web_five',
                whitelist=[],
                blacklist=blacklist,
            )
        )
        self.assertFalse(
            salt.utils.stringutils.check_whitelist_blacklist(
                'web5',
                whitelist=whitelist,
                blacklist=blacklist,
            )
        )
        self.assertTrue(
            salt.utils.stringutils.check_whitelist_blacklist(
                'web4',
                whitelist=whitelist,
                blacklist=blacklist,
            )
        )

        # Tests with set whitelist/blacklist
        self.assertFalse(
            salt.utils.stringutils.check_whitelist_blacklist(
                'web_one',
                whitelist=set(whitelist),
                blacklist=None,
            )
        )
        self.assertFalse(
            salt.utils.stringutils.check_whitelist_blacklist(
                'web_one',
                whitelist=set(whitelist),
                blacklist=set(),
            )
        )
        self.assertTrue(
            salt.utils.stringutils.check_whitelist_blacklist(
                'web1',
                whitelist=set(whitelist),
                blacklist=None,
            )
        )
        self.assertTrue(
            salt.utils.stringutils.check_whitelist_blacklist(
                'web1',
                whitelist=set(whitelist),
                blacklist=set(),
            )
        )
        self.assertFalse(
            salt.utils.stringutils.check_whitelist_blacklist(
                'web5',
                whitelist=None,
                blacklist=set(blacklist),
            )
        )
        self.assertFalse(
            salt.utils.stringutils.check_whitelist_blacklist(
                'web5',
                whitelist=set(),
                blacklist=set(blacklist),
            )
        )
        self.assertTrue(
            salt.utils.stringutils.check_whitelist_blacklist(
                'web_five',
                whitelist=None,
                blacklist=set(blacklist),
            )
        )
        self.assertTrue(
            salt.utils.stringutils.check_whitelist_blacklist(
                'web_five',
                whitelist=set(),
                blacklist=set(blacklist),
            )
        )
        self.assertFalse(
            salt.utils.stringutils.check_whitelist_blacklist(
                'web5',
                whitelist=set(whitelist),
                blacklist=set(blacklist),
            )
        )
        self.assertTrue(
            salt.utils.stringutils.check_whitelist_blacklist(
                'web4',
                whitelist=set(whitelist),
                blacklist=set(blacklist),
            )
        )

        # Test with invalid type for whitelist/blacklist
        self.assertRaises(
            TypeError,
            salt.utils.stringutils.check_whitelist_blacklist,
            'foo', whitelist=123
        )
        self.assertRaises(
            TypeError,
            salt.utils.stringutils.check_whitelist_blacklist,
            'foo', blacklist=123
        )
>>>>>>> 85284caa
<|MERGE_RESOLUTION|>--- conflicted
+++ resolved
@@ -204,12 +204,10 @@
         self.assertTrue(salt.utils.stringutils.expr_match(val, 'foo/*/baz'))
         # Glob non-match
         self.assertFalse(salt.utils.stringutils.expr_match(val, 'foo/*/bar'))
-<<<<<<< HEAD
         # Regex match
         self.assertTrue(salt.utils.stringutils.expr_match(val, r'foo/\w+/baz'))
         # Regex non-match
         self.assertFalse(salt.utils.stringutils.expr_match(val, r'foo/\w/baz'))
-=======
 
     def test_check_whitelist_blacklist(self):
         '''
@@ -444,5 +442,4 @@
             TypeError,
             salt.utils.stringutils.check_whitelist_blacklist,
             'foo', blacklist=123
-        )
->>>>>>> 85284caa
+        )