# -*- coding: utf-8 -*-
'''
    :codeauthor: Rajvi Dhimar <rajvidhimar95@gmail.com>
'''
# Import python libs
from __future__ import absolute_import, print_function, unicode_literals

# Import test libs
from tests.support.mixins import LoaderModuleMockMixin, XMLEqualityMixin
from tests.support.mock import patch, mock_open
from tests.support.unit import skipIf, TestCase

# Import 3rd-party libs
try:
    from lxml import etree
except ImportError:
    from salt._compat import ElementTree as etree

try:
    from jnpr.junos.utils.config import Config
    from jnpr.junos.utils.sw import SW
    from jnpr.junos.device import Device
    from jnpr.junos.device import Device
    import jxmlease  # pylint: disable=unused-import
    HAS_JUNOS = True
except ImportError:
    HAS_JUNOS = False

# Import salt modules
import salt.modules.junos as junos


@skipIf(not HAS_JUNOS, 'The junos-eznc and jxmlease modules are required')
class Test_Junos_Module(TestCase, LoaderModuleMockMixin, XMLEqualityMixin):

    def setup_loader_modules(self):
        return {
            junos: {
                '__proxy__': {
                    'junos.conn': self.make_connect,
                    'junos.get_serialized_facts': self.get_facts
                },
                '__salt__': {'cp.get_template': self.mock_cp,
                             'cp.get_file': self.mock_cp}
            }
        }

    def mock_cp(self, *args, **kwargs):
        pass

    def make_connect(self):
        with patch('ncclient.manager.connect') as mock_connect:
            self.dev = self.dev = Device(
                host='1.1.1.1',
                user='test',
                password='test123',
                fact_style='old',
                gather_facts=False)
            self.dev.open()
            self.dev.timeout = 30
            self.dev.bind(cu=Config)
            self.dev.bind(sw=SW)
            self.addCleanup(delattr, self, 'dev')
            return self.dev

    def raise_exception(self, *args, **kwargs):
        raise Exception('Test exception')

    def get_facts(self):
        facts = {'2RE': True,
                 'HOME': '/var/home/regress',
                 'RE0': {'last_reboot_reason': '0x200:normal shutdown',
                         'mastership_state': 'master',
                         'model': 'RE-VMX',
                         'status': 'OK',
                         'up_time': '11 days, 23 hours, 16 minutes, 54 seconds'},
                 'RE1': {'last_reboot_reason': '0x200:normal shutdown',
                         'mastership_state': 'backup',
                         'model': 'RE-VMX',
                         'status': 'OK',
                         'up_time': '11 days, 23 hours, 16 minutes, 41 seconds'},
                 'RE_hw_mi': False,
                 'current_re': ['re0', 'master', 'node', 'fwdd', 'member', 'pfem'],
                 'domain': 'englab.juniper.net',
                 'fqdn': 'R1_re0.englab.juniper.net',
                 'hostname': 'R1_re0',
                 'hostname_info': {'re0': 'R1_re0', 're1': 'R1_re01'},
                 'ifd_style': 'CLASSIC',
                 'junos_info': {'re0': {'object': {'build': None,
                                                   'major': (16, 1),
                                                   'minor': '20160413_0837_aamish',
                                                   'type': 'I'},
                                        'text': '16.1I20160413_0837_aamish'},
                                're1': {'object': {'build': None,
                                                   'major': (16, 1),
                                                   'minor': '20160413_0837_aamish',
                                                   'type': 'I'},
                                        'text': '16.1I20160413_0837_aamish'}},
                 'master': 'RE0',
                 'model': 'MX240',
                 'model_info': {'re0': 'MX240', 're1': 'MX240'},
                 'personality': 'MX',
                 're_info': {'default': {'0': {'last_reboot_reason': '0x200:normal shutdown',
                                               'mastership_state': 'master',
                                               'model': 'RE-VMX',
                                               'status': 'OK'},
                                         '1': {'last_reboot_reason': '0x200:normal shutdown',
                                               'mastership_state': 'backup',
                                               'model': 'RE-VMX',
                                               'status': 'OK'},
                                         'default': {'last_reboot_reason': '0x200:normal shutdown',
                                                     'mastership_state': 'master',
                                                     'model': 'RE-VMX',
                                                     'status': 'OK'}}},
                 're_master': {'default': '0'},
                 'serialnumber': 'VMX4eaf',
                 'srx_cluster': None,
                 'switch_style': 'BRIDGE_DOMAIN',
                 'vc_capable': False,
                 'vc_fabric': None,
                 'vc_master': None,
                 'vc_mode': None,
                 'version': '16.1I20160413_0837_aamish',
                 'version_RE0': '16.1I20160413_0837_aamish',
                 'version_RE1': '16.1I20160413_0837_aamish',
                 'version_info': {'build': None,
                                  'major': (16, 1),
                                  'minor': '20160413_0837_aamish',
                                  'type': 'I'},
                 'virtual': True}
        return facts

    def test_facts_refresh(self):
        with patch('salt.modules.saltutil.sync_grains') as mock_sync_grains:
            ret = dict()
            ret['facts'] = {'2RE': True,
                            'HOME': '/var/home/regress',
                            'RE0': {'last_reboot_reason': '0x200:normal shutdown',
                                    'mastership_state': 'master',
                                    'model': 'RE-VMX',
                                    'status': 'OK',
                                    'up_time': '11 days, 23 hours, 16 minutes, 54 seconds'},
                            'RE1': {'last_reboot_reason': '0x200:normal shutdown',
                                    'mastership_state': 'backup',
                                    'model': 'RE-VMX',
                                    'status': 'OK',
                                    'up_time': '11 days, 23 hours, 16 minutes, 41 seconds'},
                            'RE_hw_mi': False,
                            'current_re': ['re0', 'master', 'node', 'fwdd', 'member', 'pfem'],
                            'domain': 'englab.juniper.net',
                            'fqdn': 'R1_re0.englab.juniper.net',
                            'hostname': 'R1_re0',
                            'hostname_info': {'re0': 'R1_re0', 're1': 'R1_re01'},
                            'ifd_style': 'CLASSIC',
                            'junos_info': {'re0': {'object': {'build': None,
                                                              'major': (16, 1),
                                                              'minor': '20160413_0837_aamish',
                                                              'type': 'I'},
                                                   'text': '16.1I20160413_0837_aamish'},
                                           're1': {'object': {'build': None,
                                                              'major': (16, 1),
                                                              'minor': '20160413_0837_aamish',
                                                              'type': 'I'},
                                                   'text': '16.1I20160413_0837_aamish'}},
                            'master': 'RE0',
                            'model': 'MX240',
                            'model_info': {'re0': 'MX240', 're1': 'MX240'},
                            'personality': 'MX',
                            're_info': {'default': {'0': {'last_reboot_reason': '0x200:normal shutdown',
                                                          'mastership_state': 'master',
                                                          'model': 'RE-VMX',
                                                          'status': 'OK'},
                                                    '1': {'last_reboot_reason': '0x200:normal shutdown',
                                                          'mastership_state': 'backup',
                                                          'model': 'RE-VMX',
                                                          'status': 'OK'},
                                                    'default': {'last_reboot_reason': '0x200:normal shutdown',
                                                                'mastership_state': 'master',
                                                                'model': 'RE-VMX',
                                                                'status': 'OK'}}},
                            're_master': {'default': '0'},
                            'serialnumber': 'VMX4eaf',
                            'srx_cluster': None,
                            'switch_style': 'BRIDGE_DOMAIN',
                            'vc_capable': False,
                            'vc_fabric': None,
                            'vc_master': None,
                            'vc_mode': None,
                            'version': '16.1I20160413_0837_aamish',
                            'version_RE0': '16.1I20160413_0837_aamish',
                            'version_RE1': '16.1I20160413_0837_aamish',
                            'version_info': {'build': None,
                                             'major': (16, 1),
                                             'minor': '20160413_0837_aamish',
                                             'type': 'I'},
                            'virtual': True}
            ret['out'] = True
            self.assertEqual(junos.facts_refresh(), ret)

    def test_facts_refresh_exception(self):
        with patch('jnpr.junos.device.Device.facts_refresh') as mock_facts_refresh:
            mock_facts_refresh.side_effect = self.raise_exception
            ret = dict()
            ret['message'] = 'Execution failed due to "Test exception"'
            ret['out'] = False
            self.assertEqual(junos.facts_refresh(), ret)

    def test_facts(self):
        ret = dict()
        ret['facts'] = {'2RE': True,
                        'HOME': '/var/home/regress',
                        'RE0': {'last_reboot_reason': '0x200:normal shutdown',
                                'mastership_state': 'master',
                                'model': 'RE-VMX',
                                'status': 'OK',
                                'up_time': '11 days, 23 hours, 16 minutes, 54 seconds'},
                        'RE1': {'last_reboot_reason': '0x200:normal shutdown',
                                'mastership_state': 'backup',
                                'model': 'RE-VMX',
                                'status': 'OK',
                                'up_time': '11 days, 23 hours, 16 minutes, 41 seconds'},
                        'RE_hw_mi': False,
                        'current_re': ['re0', 'master', 'node', 'fwdd', 'member', 'pfem'],
                        'domain': 'englab.juniper.net',
                        'fqdn': 'R1_re0.englab.juniper.net',
                        'hostname': 'R1_re0',
                        'hostname_info': {'re0': 'R1_re0', 're1': 'R1_re01'},
                        'ifd_style': 'CLASSIC',
                        'junos_info': {'re0': {'object': {'build': None,
                                                          'major': (16, 1),
                                                          'minor': '20160413_0837_aamish',
                                                          'type': 'I'},
                                               'text': '16.1I20160413_0837_aamish'},
                                       're1': {'object': {'build': None,
                                                          'major': (16, 1),
                                                          'minor': '20160413_0837_aamish',
                                                          'type': 'I'},
                                               'text': '16.1I20160413_0837_aamish'}},
                        'master': 'RE0',
                        'model': 'MX240',
                        'model_info': {'re0': 'MX240', 're1': 'MX240'},
                        'personality': 'MX',
                        're_info': {'default': {'0': {'last_reboot_reason': '0x200:normal shutdown',
                                                      'mastership_state': 'master',
                                                      'model': 'RE-VMX',
                                                      'status': 'OK'},
                                                '1': {'last_reboot_reason': '0x200:normal shutdown',
                                                      'mastership_state': 'backup',
                                                      'model': 'RE-VMX',
                                                      'status': 'OK'},
                                                'default': {'last_reboot_reason': '0x200:normal shutdown',
                                                            'mastership_state': 'master',
                                                            'model': 'RE-VMX',
                                                            'status': 'OK'}}},
                        're_master': {'default': '0'},
                        'serialnumber': 'VMX4eaf',
                        'srx_cluster': None,
                        'switch_style': 'BRIDGE_DOMAIN',
                        'vc_capable': False,
                        'vc_fabric': None,
                        'vc_master': None,
                        'vc_mode': None,
                        'version': '16.1I20160413_0837_aamish',
                        'version_RE0': '16.1I20160413_0837_aamish',
                        'version_RE1': '16.1I20160413_0837_aamish',
                        'version_info': {'build': None,
                                         'major': (16, 1),
                                         'minor': '20160413_0837_aamish',
                                         'type': 'I'},
                        'virtual': True}
        ret['out'] = True
        self.assertEqual(junos.facts(), ret)

    def test_facts_exception(self):
        with patch.dict(junos.__proxy__, {'junos.get_serialized_facts': self.raise_exception}):
            ret = dict()
            ret['message'] = 'Could not display facts due to "Test exception"'
            ret['out'] = False
            self.assertEqual(junos.facts(), ret)

    def test_set_hostname_without_args(self):
        ret = dict()
        ret['message'] = 'Please provide the hostname.'
        ret['out'] = False
        self.assertEqual(junos.set_hostname(), ret)

    def test_set_hostname_load_called_with_valid_name(self):
        with patch('jnpr.junos.utils.config.Config.load') as mock_load:
            junos.set_hostname('test-name')
            mock_load.assert_called_with(
                'set system host-name test-name', format='set')

    def test_set_hostname_raise_exception_for_load(self):
        with patch('jnpr.junos.utils.config.Config.load') as mock_load:
            mock_load.side_effect = self.raise_exception
            ret = dict()
            ret['message'] = 'Could not load configuration due to error "Test exception"'
            ret['out'] = False
            self.assertEqual(junos.set_hostname('Test-name'), ret)

    def test_set_hostname_raise_exception_for_commit_check(self):
        with patch('jnpr.junos.utils.config.Config.commit_check') as mock_commit_check:
            mock_commit_check.side_effect = self.raise_exception
            ret = dict()
            ret['message'] = 'Could not commit check due to error "Test exception"'
            ret['out'] = False
            self.assertEqual(junos.set_hostname('test-name'), ret)

    def test_set_hostname_one_arg_parsed_correctly(self):
        with patch('jnpr.junos.utils.config.Config.load') as mock_load, \
                patch('jnpr.junos.utils.config.Config.commit_check') as mock_commit_check, \
                patch('jnpr.junos.utils.config.Config.commit') as mock_commit:
            mock_commit_check.return_value = True
            args = {'comment': 'Committed via salt', '__pub_user': 'root',
                    '__pub_arg': ['test-name', {'comment': 'Committed via salt'}],
                    '__pub_fun': 'junos.set_hostname', '__pub_jid':
                        '20170220210915624885', '__pub_tgt': 'mac_min',
                    '__pub_tgt_type': 'glob', '__pub_ret': ''}

            junos.set_hostname('test-name', **args)
            mock_commit.assert_called_with(comment='Committed via salt')

    def test_set_hostname_more_than_one_args_parsed_correctly(self):
        with patch('jnpr.junos.utils.config.Config.load') as mock_load, \
                patch('jnpr.junos.utils.config.Config.commit_check') as mock_commit_check, \
                patch('jnpr.junos.utils.config.Config.commit') as mock_commit:
            mock_commit_check.return_value = True
            args = {'comment': 'Committed via salt',
                    '__pub_user': 'root',
                    '__pub_arg': ['test-name',
                                  {'comment': 'Committed via salt',
                                   'confirm': 5}],
                    '__pub_fun': 'junos.set_hostname',
                    '__pub_jid': '20170220210915624885',
                    '__pub_tgt': 'mac_min',
                    '__pub_tgt_type': 'glob',
                    '__pub_ret': ''}

            junos.set_hostname('test-name', **args)
            mock_commit.assert_called_with(comment='Committed via salt', confirm=5)

    def test_set_hostname_successful_return_message(self):
        with patch('jnpr.junos.utils.config.Config.load') as mock_load, \
                patch('jnpr.junos.utils.config.Config.commit_check') as mock_commit_check, \
                patch('jnpr.junos.utils.config.Config.commit') as mock_commit:
            mock_commit_check.return_value = True
            args = {'comment': 'Committed via salt',
                    '__pub_user': 'root',
                    '__pub_arg': ['test-name',
                                  {'comment': 'Committed via salt'}],
                    '__pub_fun': 'junos.set_hostname',
                    '__pub_jid': '20170220210915624885',
                    '__pub_tgt': 'mac_min',
                    '__pub_tgt_type': 'glob',
                    '__pub_ret': ''}
            ret = dict()
            ret['message'] = 'Successfully changed hostname.'
            ret['out'] = True
            self.assertEqual(junos.set_hostname('test-name', **args), ret)

    def test_set_hostname_raise_exception_for_commit(self):
        with patch('jnpr.junos.utils.config.Config.commit') as mock_commit:
            mock_commit.side_effect = self.raise_exception
            ret = dict()
            ret['message'] = 'Successfully loaded host-name but commit failed with "Test exception"'
            ret['out'] = False
            self.assertEqual(junos.set_hostname('test-name'), ret)

    def test_set_hostname_fail_commit_check(self):
        with patch('jnpr.junos.utils.config.Config.commit_check') as mock_commit_check, \
                patch('salt.modules.junos.rollback') as mock_rollback:
            mock_commit_check.return_value = False
            ret = dict()
            ret['out'] = False
            ret['message'] = 'Successfully loaded host-name but pre-commit check failed.'
            self.assertEqual(junos.set_hostname('test'), ret)

    def test_commit_without_args(self):
        with patch('jnpr.junos.utils.config.Config.commit_check') as mock_commit_check, \
                patch('jnpr.junos.utils.config.Config.commit') as mock_commit:
            mock_commit.return_value = True
            mock_commit_check.return_value = True
            ret = dict()
            ret['message'] = 'Commit Successful.'
            ret['out'] = True
            self.assertEqual(junos.commit(), ret)

    def test_commit_raise_commit_check_exeception(self):
        with patch('jnpr.junos.utils.config.Config.commit_check') as mock_commit_check:
            mock_commit_check.side_effect = self.raise_exception
            ret = dict()
            ret['message'] = 'Could not perform commit check due to "Test exception"'
            ret['out'] = False
            self.assertEqual(junos.commit(), ret)

    def test_commit_raise_commit_exception(self):
        with patch('jnpr.junos.utils.config.Config.commit_check') as mock_commit_check, \
                patch('jnpr.junos.utils.config.Config.commit') as mock_commit:
            mock_commit_check.return_value = True
            mock_commit.side_effect = self.raise_exception
            ret = dict()
            ret['out'] = False
            ret['message'] = \
                'Commit check succeeded but actual commit failed with "Test exception"'
            self.assertEqual(junos.commit(), ret)

    def test_commit_with_single_argument(self):
        with patch('jnpr.junos.utils.config.Config.commit_check') as mock_commit_check, \
                patch('jnpr.junos.utils.config.Config.commit') as mock_commit:
            mock_commit_check.return_value = True
            args = {'__pub_user': 'root',
                    '__pub_arg': [{'sync': True}],
                    'sync': True,
                    '__pub_fun': 'junos.commit',
                    '__pub_jid': '20170221182531323467',
                    '__pub_tgt': 'mac_min',
                    '__pub_tgt_type': 'glob',
                    '__pub_ret': ''}
            junos.commit(**args)
            mock_commit.assert_called_with(detail=False, sync=True)

    def test_commit_with_multiple_arguments(
            self):
        with patch('jnpr.junos.utils.config.Config.commit_check') as mock_commit_check, \
                patch('jnpr.junos.utils.config.Config.commit') as mock_commit:
            mock_commit_check.return_value = True
            args = {'comment': 'comitted via salt',
                    '__pub_user': 'root',
                    '__pub_arg': [{'comment': 'comitted via salt',
                                   'confirm': 3,
                                   'detail': True}],
                    'confirm': 3,
                    'detail': True,
                    '__pub_fun': 'junos.commit',
                    '__pub_jid': '20170221182856987820',
                    '__pub_tgt': 'mac_min',
                    '__pub_tgt_type': 'glob',
                    '__pub_ret': ''}
            junos.commit(**args)
            mock_commit.assert_called_with(
                comment='comitted via salt', detail=True, confirm=3)

    def test_commit_pyez_commit_returning_false(
            self):
        with patch('jnpr.junos.utils.config.Config.commit_check') as mock_commit_check, \
                patch('jnpr.junos.utils.config.Config.commit') as mock_commit:
            mock_commit.return_value = False
            mock_commit_check.return_value = True
            ret = dict()
            ret['message'] = 'Commit failed.'
            ret['out'] = False
            self.assertEqual(junos.commit(), ret)

    def test_commit_pyez_commit_check_returns_false(self):
        with patch('jnpr.junos.utils.config.Config.commit_check') as mock_commit_check:
            mock_commit_check.return_value = False
            ret = dict()
            ret['out'] = False
            ret['message'] = 'Pre-commit check failed.'
            self.assertEqual(junos.commit(), ret)

    def test_rollback_exception(self):
        with patch('jnpr.junos.utils.config.Config.rollback') as mock_rollback:
            mock_rollback.side_effect = self.raise_exception
            ret = dict()
            ret['message'] = 'Rollback failed due to "Test exception"'
            ret['out'] = False
            self.assertEqual(junos.rollback(), ret)

    def test_rollback_without_args_success(self):
        with patch('jnpr.junos.utils.config.Config.commit_check') as mock_commit_check, \
                patch('jnpr.junos.utils.config.Config.commit') as mock_commit, \
                patch('jnpr.junos.utils.config.Config.rollback') as mock_rollback:
            mock_commit_check.return_value = True
            mock_rollback.return_value = True
            ret = dict()
            ret['message'] = 'Rollback successful'
            ret['out'] = True
            self.assertEqual(junos.rollback(), ret)

    def test_rollback_without_args_fail(self):
        with patch('jnpr.junos.utils.config.Config.rollback') as mock_rollback:
            mock_rollback.return_value = False
            ret = dict()
            ret['message'] = 'Rollback failed'
            ret['out'] = False
            self.assertEqual(junos.rollback(), ret)

    def test_rollback_with_id(self):
        with patch('jnpr.junos.utils.config.Config.commit_check') as mock_commit_check, \
                patch('jnpr.junos.utils.config.Config.commit') as mock_commit, \
                patch('jnpr.junos.utils.config.Config.rollback') as mock_rollback:
            mock_commit_check.return_value = True
            junos.rollback(id=5)
            mock_rollback.assert_called_with(5)

    def test_rollback_with_id_and_single_arg(self):
        with patch('jnpr.junos.utils.config.Config.commit_check') as mock_commit_check, \
                patch('jnpr.junos.utils.config.Config.commit') as mock_commit, \
                patch('jnpr.junos.utils.config.Config.rollback') as mock_rollback:
            mock_commit_check.return_value = True
            args = {'__pub_user': 'root', '__pub_arg': [2, {'confirm': 2}],
                    'confirm': 2, '__pub_fun': 'junos.rollback',
                    '__pub_jid': '20170221184518526067', '__pub_tgt': 'mac_min',
                    '__pub_tgt_type': 'glob', '__pub_ret': ''}
            junos.rollback(id=2, **args)
            mock_rollback.assert_called_with(2)
            mock_commit.assert_called_with(confirm=2)

    def test_rollback_with_id_and_multiple_args(self):
        with patch('jnpr.junos.utils.config.Config.commit_check') as mock_commit_check, \
                patch('jnpr.junos.utils.config.Config.commit') as mock_commit, \
                patch('jnpr.junos.utils.config.Config.rollback') as mock_rollback:
            mock_commit_check.return_value = True
            args = {'comment': 'Comitted via salt',
                    '__pub_user': 'root',
                    'dev_timeout': 40,
                    '__pub_arg': [2,
                                  {'comment': 'Comitted via salt',
                                   'timeout': 40,
                                   'confirm': 1}],
                    'confirm': 1,
                    '__pub_fun': 'junos.rollback',
                    '__pub_jid': '20170221192708251721',
                    '__pub_tgt': 'mac_min',
                    '__pub_tgt_type': 'glob',
                    '__pub_ret': ''}
            junos.rollback(id=2, **args)
            mock_rollback.assert_called_with(2)
            mock_commit.assert_called_with(
                comment='Comitted via salt', confirm=1, timeout=40)

    def test_rollback_with_only_single_arg(self):
        with patch('jnpr.junos.utils.config.Config.commit_check') as mock_commit_check, \
                patch('jnpr.junos.utils.config.Config.commit') as mock_commit, \
                patch('jnpr.junos.utils.config.Config.rollback') as mock_rollback:
            mock_commit_check.return_value = True
            args = {'__pub_user': 'root',
                    '__pub_arg': [{'sync': True}],
                    'sync': True,
                    '__pub_fun': 'junos.rollback',
                    '__pub_jid': '20170221193615696475',
                    '__pub_tgt': 'mac_min',
                    '__pub_tgt_type': 'glob',
                    '__pub_ret': ''}
            junos.rollback(**args)
            mock_rollback.assert_called_once_with(0)
            mock_commit.assert_called_once_with(sync=True)

    def test_rollback_with_only_multiple_args_no_id(self):
        with patch('jnpr.junos.utils.config.Config.commit_check') as mock_commit_check, \
                patch('jnpr.junos.utils.config.Config.commit') as mock_commit, \
                patch('jnpr.junos.utils.config.Config.rollback') as mock_rollback:
            mock_commit_check.return_value = True
            args = {'comment': 'Comitted via salt',
                    '__pub_user': 'root',
                    '__pub_arg': [{'comment': 'Comitted via salt',
                                   'confirm': 3,
                                   'sync': True}],
                    'confirm': 3,
                    'sync': True,
                    '__pub_fun': 'junos.rollback',
                    '__pub_jid': '20170221193945996362',
                    '__pub_tgt': 'mac_min',
                    '__pub_tgt_type': 'glob',
                    '__pub_ret': ''}
            junos.rollback(**args)
            mock_rollback.assert_called_with(0)
            mock_commit.assert_called_once_with(
                sync=True, confirm=3, comment='Comitted via salt')

    def test_rollback_with_diffs_file_option_when_diff_is_None(self):
        with patch('jnpr.junos.utils.config.Config.commit_check') as mock_commit_check, \
                patch('jnpr.junos.utils.config.Config.commit') as mock_commit, \
                patch('jnpr.junos.utils.config.Config.rollback') as mock_rollback, \
<<<<<<< HEAD
                patch('salt.utils.files.fopen') as mock_fopen, \
=======
                patch('salt.utils.fopen') as mock_fopen, \
>>>>>>> a2b58829
                patch('jnpr.junos.utils.config.Config.diff') as mock_diff:
            mock_commit_check.return_value = True
            mock_diff.return_value = 'diff'
            args = {'__pub_user': 'root',
                    '__pub_arg': [{'diffs_file': '/home/regress/diff',
                                   'confirm': 2}],
                    'confirm': 2,
                    '__pub_fun': 'junos.rollback',
                    '__pub_jid': '20170221205153884009',
                    '__pub_tgt': 'mac_min',
                    '__pub_tgt_type': 'glob',
                    '__pub_ret': '',
                    'diffs_file': '/home/regress/diff'}
            junos.rollback(**args)
            mock_fopen.assert_called_with('/home/regress/diff', 'w')

    def test_rollback_with_diffs_file_option(self):
        with patch('jnpr.junos.utils.config.Config.commit_check') as mock_commit_check, \
                patch('jnpr.junos.utils.config.Config.commit') as mock_commit, \
                patch('jnpr.junos.utils.config.Config.rollback') as mock_rollback, \
<<<<<<< HEAD
                patch('salt.utils.files.fopen') as mock_fopen, \
=======
                patch('salt.utils.fopen') as mock_fopen, \
>>>>>>> a2b58829
                patch('jnpr.junos.utils.config.Config.diff') as mock_diff:
            mock_commit_check.return_value = True
            mock_diff.return_value = None
            args = {'__pub_user': 'root',
                    '__pub_arg': [{'diffs_file': '/home/regress/diff',
                                   'confirm': 2}],
                    'confirm': 2,
                    '__pub_fun': 'junos.rollback',
                    '__pub_jid': '20170221205153884009',
                    '__pub_tgt': 'mac_min',
                    '__pub_tgt_type': 'glob',
                    '__pub_ret': '',
                    'diffs_file': '/home/regress/diff'}
            junos.rollback(**args)
            assert not mock_fopen.called

    def test_rollback_commit_check_exception(self):
        with patch('jnpr.junos.utils.config.Config.commit_check') as mock_commit_check, \
                patch('jnpr.junos.utils.config.Config.rollback') as mock_rollback:
            mock_commit_check.side_effect = self.raise_exception
            ret = dict()
            ret['message'] = 'Could not commit check due to "Test exception"'
            ret['out'] = False
            self.assertEqual(junos.rollback(), ret)

    def test_rollback_commit_exception(self):
        with patch('jnpr.junos.utils.config.Config.commit_check') as mock_commit_check, \
                patch('jnpr.junos.utils.config.Config.commit') as mock_commit, \
                patch('jnpr.junos.utils.config.Config.rollback') as mock_rollback:
            mock_commit_check.return_value = True
            mock_commit.side_effect = self.raise_exception
            ret = dict()
            ret['message'] = \
                'Rollback successful but commit failed with error "Test exception"'
            ret['out'] = False
            self.assertEqual(junos.rollback(), ret)

    def test_rollback_commit_check_fails(self):
        with patch('jnpr.junos.utils.config.Config.commit_check') as mock_commit_check, \
                patch('jnpr.junos.utils.config.Config.rollback') as mock_rollback:
            mock_commit_check.return_value = False
            ret = dict()
            ret['message'] = 'Rollback succesfull but pre-commit check failed.'
            ret['out'] = False
            self.assertEqual(junos.rollback(), ret)

    def test_diff_without_args(self):
        with patch('jnpr.junos.utils.config.Config.diff') as mock_diff:
            junos.diff()
            mock_diff.assert_called_with(rb_id=0)

    def test_diff_with_arg(self):
        with patch('jnpr.junos.utils.config.Config.diff') as mock_diff:
            junos.diff(id=2)
            mock_diff.assert_called_with(rb_id=2)

    def test_diff_exception(self):
        with patch('jnpr.junos.utils.config.Config.diff') as mock_diff:
            mock_diff.side_effect = self.raise_exception
            ret = dict()
            ret['message'] = 'Could not get diff with error "Test exception"'
            ret['out'] = False
            self.assertEqual(junos.diff(), ret)

    def test_ping_without_args(self):
        ret = dict()
        ret['message'] = 'Please specify the destination ip to ping.'
        ret['out'] = False
        self.assertEqual(junos.ping(), ret)

    def test_ping(self):
        with patch('jnpr.junos.device.Device.execute') as mock_execute:
            junos.ping('1.1.1.1')
            args = mock_execute.call_args
            rpc = '<ping><count>5</count><host>1.1.1.1</host></ping>'
            self.assertEqualXML(args[0][0], rpc)

    def test_ping_ttl(self):
        with patch('jnpr.junos.device.Device.execute') as mock_execute:
            args = {'__pub_user': 'sudo_drajvi',
                    '__pub_arg': ['1.1.1.1',
                                  {'ttl': 3}],
                    '__pub_fun': 'junos.ping',
                    '__pub_jid': '20170306165237683279',
                    '__pub_tgt': 'mac_min',
                    'ttl': 3,
                    '__pub_tgt_type': 'glob',
                    '__pub_ret': ''}
            junos.ping('1.1.1.1', **args)
            exec_args = mock_execute.call_args
            rpc = '<ping><count>5</count><host>1.1.1.1</host><ttl>3</ttl></ping>'
            self.assertEqualXML(exec_args[0][0], rpc)

    def test_ping_exception(self):
        with patch('jnpr.junos.device.Device.execute') as mock_execute:
            mock_execute.side_effect = self.raise_exception
            ret = dict()
            ret['message'] = 'Execution failed due to "Test exception"'
            ret['out'] = False
            self.assertEqual(junos.ping('1.1.1.1'), ret)

    def test_cli_without_args(self):
        ret = dict()
        ret['message'] = 'Please provide the CLI command to be executed.'
        ret['out'] = False
        self.assertEqual(junos.cli(), ret)

    def test_cli_with_format_as_empty_string(self):
        with patch('jnpr.junos.device.Device.cli') as mock_cli:
            junos.cli('show version', format='')
            mock_cli.assert_called_with('show version', 'text', warning=False)

    def test_cli(self):
        with patch('jnpr.junos.device.Device.cli') as mock_cli:
            mock_cli.return_vale = 'CLI result'
            ret = dict()
            ret['message'] = 'CLI result'
            ret['out'] = True
            junos.cli('show version')
            mock_cli.assert_called_with('show version', 'text', warning=False)

    def test_cli_format_xml(self):
        with patch('salt.modules.junos.jxmlease.parse') as mock_jxml, \
                patch('salt.modules.junos.etree.tostring') as mock_to_string, \
                patch('jnpr.junos.device.Device.cli') as mock_cli:
            mock_cli.return_value = '<root><a>test</a></root>'
            mock_jxml.return_value = '<root><a>test</a></root>'
            args = {'__pub_user': 'root',
                    '__pub_arg': [{'format': 'xml'}],
                    'format': 'xml',
                    '__pub_fun': 'junos.cli',
                    '__pub_jid': '20170221182531323467',
                    '__pub_tgt': 'mac_min',
                    '__pub_tgt_type': 'glob',
                    '__pub_ret': ''}
            ret = dict()
            ret['message'] = '<root><a>test</a></root>'
            ret['out'] = True
            self.assertEqual(junos.cli('show version', **args), ret)
            mock_cli.assert_called_with('show version', 'xml', warning=False)
            mock_to_string.assert_called_once_with('<root><a>test</a></root>')
            assert mock_jxml.called

    def test_cli_exception_in_cli(self):
        with patch('jnpr.junos.device.Device.cli') as mock_cli:
            mock_cli.side_effect = self.raise_exception
            ret = dict()
            ret['message'] = 'Execution failed due to "Test exception"'
            ret['out'] = False
            self.assertEqual(junos.cli('show version'), ret)

<<<<<<< HEAD
=======
    def test_cli_write_output(self):
        with patch('salt.utils.fopen') as mock_fopen, \
                patch('jnpr.junos.device.Device.cli') as mock_cli:
            mock_cli.return_vale = 'cli text output'
            args = {'__pub_user': 'root',
                    '__pub_arg': [{'dest': 'copy/output/here'}],
                    'dest': 'copy/output/here',
                    '__pub_fun': 'junos.cli',
                    '__pub_jid': '20170221182531323467',
                    '__pub_tgt': 'mac_min',
                    '__pub_tgt_type': 'glob',
                    '__pub_ret': ''}
            ret = dict()
            ret['message'] = 'cli text output'
            ret['out'] = True
            junos.cli('show version', **args)
            mock_fopen.assert_called_with('copy/output/here', 'w')

>>>>>>> a2b58829
    def test_shutdown_without_args(self):
        ret = dict()
        ret['message'] = \
            'Provide either one of the arguments: shutdown or reboot.'
        ret['out'] = False
        self.assertEqual(junos.shutdown(), ret)

    def test_shutdown_with_reboot_args(self):
        with patch('salt.modules.junos.SW.reboot') as mock_reboot:
            ret = dict()
            ret['message'] = 'Successfully powered off/rebooted.'
            ret['out'] = True
            args = {'__pub_user': 'root', '__pub_arg': [{'reboot': True}],
                    'reboot': True, '__pub_fun': 'junos.shutdown',
                    '__pub_jid': '20170222213858582619', '__pub_tgt': 'mac_min',
                    '__pub_tgt_type': 'glob', '__pub_ret': ''}
            self.assertEqual(junos.shutdown(**args), ret)
            assert mock_reboot.called

    def test_shutdown_with_poweroff_args(self):
        with patch('salt.modules.junos.SW.poweroff') as mock_poweroff:
            ret = dict()
            ret['message'] = 'Successfully powered off/rebooted.'
            ret['out'] = True
            args = {'__pub_user': 'root', '__pub_arg': [{'shutdown': True}],
                    'reboot': True, '__pub_fun': 'junos.shutdown',
                    '__pub_jid': '20170222213858582619', '__pub_tgt': 'mac_min',
                    '__pub_tgt_type': 'glob', '__pub_ret': ''}
            self.assertEqual(junos.shutdown(**args), ret)
            assert mock_poweroff.called

    def test_shutdown_with_shutdown_as_false(self):
        ret = dict()
        ret['message'] = 'Nothing to be done.'
        ret['out'] = False
        args = {'__pub_user': 'root', '__pub_arg': [{'shutdown': False}],
                'reboot': True, '__pub_fun': 'junos.shutdown',
                '__pub_jid': '20170222213858582619', '__pub_tgt': 'mac_min',
                '__pub_tgt_type': 'glob', '__pub_ret': ''}
        self.assertEqual(junos.shutdown(**args), ret)

    def test_shutdown_with_in_min_arg(self):
        with patch('salt.modules.junos.SW.poweroff') as mock_poweroff:
            args = {'__pub_user': 'root',
                    'in_min': 10,
                    '__pub_arg': [{'in_min': 10,
                                   'shutdown': True}],
                    'reboot': True,
                    '__pub_fun': 'junos.shutdown',
                    '__pub_jid': '20170222231445709212',
                    '__pub_tgt': 'mac_min',
                    '__pub_tgt_type': 'glob',
                    '__pub_ret': ''}
            junos.shutdown(**args)
            mock_poweroff.assert_called_with(in_min=10)

    def test_shutdown_with_at_arg(self):
        with patch('salt.modules.junos.SW.reboot') as mock_reboot:
            args = {'__pub_user': 'root',
                    '__pub_arg': [{'at': '12:00 pm',
                                   'reboot': True}],
                    'reboot': True,
                    '__pub_fun': 'junos.shutdown',
                    '__pub_jid': '201702276857',
                    'at': '12:00 pm',
                    '__pub_tgt': 'mac_min',
                    '__pub_tgt_type': 'glob',
                    '__pub_ret': ''}
            junos.shutdown(**args)
            mock_reboot.assert_called_with(at='12:00 pm')

    def test_shutdown_fail_with_exception(self):
        with patch('salt.modules.junos.SW.poweroff') as mock_poweroff:
            mock_poweroff.side_effect = self.raise_exception
            args = {'__pub_user': 'root', '__pub_arg': [{'shutdown': True}],
                    'shutdown': True, '__pub_fun': 'junos.shutdown',
                    '__pub_jid': '20170222213858582619', '__pub_tgt': 'mac_min',
                    '__pub_tgt_type': 'glob', '__pub_ret': ''}
            ret = dict()
            ret['message'] = 'Could not poweroff/reboot beacause "Test exception"'
            ret['out'] = False
            self.assertEqual(junos.shutdown(**args), ret)

    def test_install_config_without_args(self):
        ret = dict()
        ret['message'] = \
            'Please provide the salt path where the configuration is present'
        ret['out'] = False
        self.assertEqual(junos.install_config(), ret)

    def test_install_config_cp_fails(self):
        with patch('os.path.isfile') as mock_isfile:
            mock_isfile.return_value = False
            ret = dict()
            ret['message'] = 'Invalid file path.'
            ret['out'] = False
            self.assertEqual(junos.install_config('path'), ret)

    def test_install_config_file_cp_fails(self):
        with patch('os.path.isfile') as mock_isfile, \
                patch('os.path.getsize') as mock_getsize:
            mock_isfile.return_value = True
            mock_getsize.return_value = 0
            ret = dict()
            ret['message'] = 'Template failed to render'
            ret['out'] = False
            self.assertEqual(junos.install_config('path'), ret)

    def test_install_config(self):
        with patch('jnpr.junos.utils.config.Config.commit') as mock_commit, \
                patch('jnpr.junos.utils.config.Config.commit_check') as mock_commit_check, \
                patch('jnpr.junos.utils.config.Config.diff') as mock_diff, \
                patch('jnpr.junos.utils.config.Config.load') as mock_load, \
<<<<<<< HEAD
                patch('salt.utils.files.safe_rm') as mock_safe_rm, \
=======
                patch('salt.utils.safe_rm') as mock_safe_rm, \
>>>>>>> a2b58829
                patch('salt.utils.files.mkstemp') as mock_mkstemp, \
                patch('os.path.isfile') as mock_isfile, \
                patch('os.path.getsize') as mock_getsize:
            mock_isfile.return_value = True
            mock_getsize.return_value = 10
            mock_mkstemp.return_value = 'test/path/config'
            mock_diff.return_value = 'diff'
            mock_commit_check.return_value = True

            ret = dict()
            ret['message'] = 'Successfully loaded and committed!'
            ret['out'] = True
            self.assertEqual(junos.install_config('actual/path/config.set'), ret)
            mock_load.assert_called_with(path='test/path/config', format='set')

    def test_install_config_xml_file(self):
        with patch('jnpr.junos.utils.config.Config.commit') as mock_commit, \
                patch('jnpr.junos.utils.config.Config.commit_check') as mock_commit_check, \
                patch('jnpr.junos.utils.config.Config.diff') as mock_diff, \
                patch('jnpr.junos.utils.config.Config.load') as mock_load, \
<<<<<<< HEAD
                patch('salt.utils.files.safe_rm') as mock_safe_rm, \
=======
                patch('salt.utils.safe_rm') as mock_safe_rm, \
>>>>>>> a2b58829
                patch('salt.utils.files.mkstemp') as mock_mkstemp, \
                patch('os.path.isfile') as mock_isfile, \
                patch('os.path.getsize') as mock_getsize:
            mock_isfile.return_value = True
            mock_getsize.return_value = 10
            mock_mkstemp.return_value = 'test/path/config'
            mock_diff.return_value = 'diff'
            mock_commit_check.return_value = True

            ret = dict()
            ret['message'] = 'Successfully loaded and committed!'
            ret['out'] = True
            self.assertEqual(junos.install_config('actual/path/config.xml'), ret)
            mock_load.assert_called_with(path='test/path/config', format='xml')

    def test_install_config_text_file(self):
        with patch('jnpr.junos.utils.config.Config.commit') as mock_commit, \
                patch('jnpr.junos.utils.config.Config.commit_check') as mock_commit_check, \
                patch('jnpr.junos.utils.config.Config.diff') as mock_diff, \
                patch('jnpr.junos.utils.config.Config.load') as mock_load, \
<<<<<<< HEAD
                patch('salt.utils.files.safe_rm') as mock_safe_rm, \
=======
                patch('salt.utils.safe_rm') as mock_safe_rm, \
>>>>>>> a2b58829
                patch('salt.utils.files.mkstemp') as mock_mkstemp, \
                patch('os.path.isfile') as mock_isfile, \
                patch('os.path.getsize') as mock_getsize:
            mock_isfile.return_value = True
            mock_getsize.return_value = 10
            mock_mkstemp.return_value = 'test/path/config'
            mock_diff.return_value = 'diff'
            mock_commit_check.return_value = True

            ret = dict()
            ret['message'] = 'Successfully loaded and committed!'
            ret['out'] = True
            self.assertEqual(junos.install_config('actual/path/config'), ret)
            mock_load.assert_called_with(path='test/path/config', format='text')

    def test_install_config_replace(self):
        with patch('jnpr.junos.utils.config.Config.commit') as mock_commit, \
                patch('jnpr.junos.utils.config.Config.commit_check') as mock_commit_check, \
                patch('jnpr.junos.utils.config.Config.diff') as mock_diff, \
                patch('jnpr.junos.utils.config.Config.load') as mock_load, \
<<<<<<< HEAD
                patch('salt.utils.files.safe_rm') as mock_safe_rm, \
=======
                patch('salt.utils.safe_rm') as mock_safe_rm, \
>>>>>>> a2b58829
                patch('salt.utils.files.mkstemp') as mock_mkstemp, \
                patch('os.path.isfile') as mock_isfile, \
                patch('os.path.getsize') as mock_getsize:
            mock_isfile.return_value = True
            mock_getsize.return_value = 10
            mock_mkstemp.return_value = 'test/path/config'
            mock_diff.return_value = 'diff'
            mock_commit_check.return_value = True

            args = {'__pub_user': 'root', '__pub_arg': [{'replace': True}],
                    'replace': True, '__pub_fun': 'junos.install_config',
                    '__pub_jid': '20170222213858582619', '__pub_tgt': 'mac_min',
                    '__pub_tgt_type': 'glob', '__pub_ret': ''}

            ret = dict()
            ret['message'] = 'Successfully loaded and committed!'
            ret['out'] = True
            self.assertEqual(
                junos.install_config(
                    'actual/path/config.set',
                    **args),
                ret)
            mock_load.assert_called_with(
                path='test/path/config',
                format='set',
                merge=False)

    def test_install_config_overwrite(self):
        with patch('jnpr.junos.utils.config.Config.commit') as mock_commit, \
                patch('jnpr.junos.utils.config.Config.commit_check') as mock_commit_check, \
                patch('jnpr.junos.utils.config.Config.diff') as mock_diff, \
                patch('jnpr.junos.utils.config.Config.load') as mock_load, \
<<<<<<< HEAD
                patch('salt.utils.files.safe_rm') as mock_safe_rm, \
=======
                patch('salt.utils.safe_rm') as mock_safe_rm, \
>>>>>>> a2b58829
                patch('salt.utils.files.mkstemp') as mock_mkstemp, \
                patch('os.path.isfile') as mock_isfile, \
                patch('os.path.getsize') as mock_getsize:
            mock_isfile.return_value = True
            mock_getsize.return_value = 10
            mock_mkstemp.return_value = 'test/path/config'
            mock_diff.return_value = 'diff'
            mock_commit_check.return_value = True

            args = {'__pub_user': 'root', '__pub_arg': [{'overwrite': True}],
                    'overwrite': True, '__pub_fun': 'junos.install_config',
                    '__pub_jid': '20170222213858582619', '__pub_tgt': 'mac_min',
                    '__pub_tgt_type': 'glob', '__pub_ret': ''}

            ret = dict()
            ret['message'] = 'Successfully loaded and committed!'
            ret['out'] = True
            self.assertEqual(
                junos.install_config(
                    'actual/path/config.xml',
                    **args),
                ret)
            mock_load.assert_called_with(
                path='test/path/config',
                format='xml',
                overwrite=True)

    def test_install_config_overwrite_false(self):
        with patch('jnpr.junos.utils.config.Config.commit') as mock_commit, \
                patch('jnpr.junos.utils.config.Config.commit_check') as mock_commit_check, \
                patch('jnpr.junos.utils.config.Config.diff') as mock_diff, \
                patch('jnpr.junos.utils.config.Config.load') as mock_load, \
<<<<<<< HEAD
                patch('salt.utils.files.safe_rm') as mock_safe_rm, \
=======
                patch('salt.utils.safe_rm') as mock_safe_rm, \
>>>>>>> a2b58829
                patch('salt.utils.files.mkstemp') as mock_mkstemp, \
                patch('os.path.isfile') as mock_isfile, \
                patch('os.path.getsize') as mock_getsize:
            mock_isfile.return_value = True
            mock_getsize.return_value = 10
            mock_mkstemp.return_value = 'test/path/config'
            mock_diff.return_value = 'diff'
            mock_commit_check.return_value = True

            args = {'__pub_user': 'root', '__pub_arg': [{'overwrite': False}],
                    'overwrite': False, '__pub_fun': 'junos.install_config',
                    '__pub_jid': '20170222213858582619', '__pub_tgt': 'mac_min',
                    '__pub_tgt_type': 'glob', '__pub_ret': ''}

            ret = dict()
            ret['message'] = 'Successfully loaded and committed!'
            ret['out'] = True
            self.assertEqual(
                junos.install_config(
                    'actual/path/config',
                    **args),
                ret)
            mock_load.assert_called_with(
                path='test/path/config', format='text', merge=True)

    def test_install_config_load_causes_exception(self):
        with patch('jnpr.junos.utils.config.Config.diff') as mock_diff, \
                patch('jnpr.junos.utils.config.Config.load') as mock_load, \
<<<<<<< HEAD
                patch('salt.utils.files.safe_rm') as mock_safe_rm, \
=======
                patch('salt.utils.safe_rm') as mock_safe_rm, \
>>>>>>> a2b58829
                patch('salt.utils.files.mkstemp') as mock_mkstemp, \
                patch('os.path.isfile') as mock_isfile, \
                patch('os.path.getsize') as mock_getsize:
            mock_isfile.return_value = True
            mock_getsize.return_value = 10
            mock_mkstemp.return_value = 'test/path/config'
            mock_load.side_effect = self.raise_exception
            ret = dict()
            ret['message'] = 'Could not load configuration due to : "Test exception"'
            ret['format'] = 'set'
            ret['out'] = False
            self.assertEqual(
                junos.install_config(
                    path='actual/path/config.set'), ret)

    def test_install_config_no_diff(self):
        with patch('jnpr.junos.utils.config.Config.diff') as mock_diff, \
                patch('jnpr.junos.utils.config.Config.load') as mock_load, \
<<<<<<< HEAD
                patch('salt.utils.files.safe_rm') as mock_safe_rm, \
=======
                patch('salt.utils.safe_rm') as mock_safe_rm, \
>>>>>>> a2b58829
                patch('salt.utils.files.mkstemp') as mock_mkstemp, \
                patch('os.path.isfile') as mock_isfile, \
                patch('os.path.getsize') as mock_getsize:
            mock_isfile.return_value = True
            mock_getsize.return_value = 10
            mock_mkstemp.return_value = 'test/path/config'
            mock_diff.return_value = None
            ret = dict()
            ret['message'] = 'Configuration already applied!'
            ret['out'] = True
            self.assertEqual(junos.install_config('actual/path/config'), ret)

    def test_install_config_write_diff(self):
        with patch('jnpr.junos.utils.config.Config.commit') as mock_commit, \
                patch('jnpr.junos.utils.config.Config.commit_check') as mock_commit_check, \
                patch('jnpr.junos.utils.config.Config.diff') as mock_diff, \
                patch('jnpr.junos.utils.config.Config.load') as mock_load, \
<<<<<<< HEAD
                patch('salt.utils.files.safe_rm') as mock_safe_rm, \
                patch('salt.utils.files.mkstemp') as mock_mkstemp, \
                patch('os.path.isfile') as mock_isfile, \
                patch('salt.utils.files.fopen') as mock_fopen, \
=======
                patch('salt.utils.safe_rm') as mock_safe_rm, \
                patch('salt.utils.files.mkstemp') as mock_mkstemp, \
                patch('os.path.isfile') as mock_isfile, \
                patch('salt.utils.fopen') as mock_fopen, \
>>>>>>> a2b58829
                patch('os.path.getsize') as mock_getsize:
            mock_isfile.return_value = True
            mock_getsize.return_value = 10
            mock_mkstemp.return_value = 'test/path/config'
            mock_diff.return_value = 'diff'
            mock_commit_check.return_value = True

            args = {'__pub_user': 'root',
                    '__pub_arg': [{'diffs_file': 'copy/config/here'}],
                    'diffs_file': 'copy/config/here',
                    '__pub_fun': 'junos.install_config',
                    '__pub_jid': '20170222213858582619',
                    '__pub_tgt': 'mac_min',
                    '__pub_tgt_type': 'glob',
                    '__pub_ret': ''}

            ret = dict()
            ret['message'] = 'Successfully loaded and committed!'
            ret['out'] = True
            self.assertEqual(
                junos.install_config(
                    'actual/path/config',
                    **args),
                ret)
            mock_fopen.assert_called_with('copy/config/here', 'w')

    def test_install_config_write_diff_exception(self):
        with patch('jnpr.junos.utils.config.Config.commit') as mock_commit, \
                patch('jnpr.junos.utils.config.Config.commit_check') as mock_commit_check, \
                patch('jnpr.junos.utils.config.Config.diff') as mock_diff, \
                patch('jnpr.junos.utils.config.Config.load') as mock_load, \
<<<<<<< HEAD
                patch('salt.utils.files.safe_rm') as mock_safe_rm, \
                patch('salt.utils.files.mkstemp') as mock_mkstemp, \
                patch('os.path.isfile') as mock_isfile, \
                patch('salt.utils.files.fopen') as mock_fopen, \
=======
                patch('salt.utils.safe_rm') as mock_safe_rm, \
                patch('salt.utils.files.mkstemp') as mock_mkstemp, \
                patch('os.path.isfile') as mock_isfile, \
                patch('salt.utils.fopen') as mock_fopen, \
>>>>>>> a2b58829
                patch('os.path.getsize') as mock_getsize:
            mock_isfile.return_value = True
            mock_getsize.return_value = 10
            mock_mkstemp.return_value = 'test/path/config'
            mock_diff.return_value = 'diff'
            mock_commit_check.return_value = True
            mock_fopen.side_effect = self.raise_exception

            args = {'__pub_user': 'root',
                    '__pub_arg': [{'diffs_file': 'copy/config/here'}],
                    'diffs_file': 'copy/config/here',
                    '__pub_fun': 'junos.install_config',
                    '__pub_jid': '20170222213858582619',
                    '__pub_tgt': 'mac_min',
                    '__pub_tgt_type': 'glob',
                    '__pub_ret': ''}

            ret = dict()
            ret['message'] = 'Could not write into diffs_file due to: "Test exception"'
            ret['out'] = False
            self.assertEqual(
                junos.install_config(
                    'actual/path/config',
                    **args),
                ret)
            mock_fopen.assert_called_with('copy/config/here', 'w')

    def test_install_config_commit_params(self):
        with patch('jnpr.junos.utils.config.Config.commit') as mock_commit, \
                patch('jnpr.junos.utils.config.Config.commit_check') as mock_commit_check, \
                patch('jnpr.junos.utils.config.Config.diff') as mock_diff, \
                patch('jnpr.junos.utils.config.Config.load') as mock_load, \
<<<<<<< HEAD
                patch('salt.utils.files.safe_rm') as mock_safe_rm, \
=======
                patch('salt.utils.safe_rm') as mock_safe_rm, \
>>>>>>> a2b58829
                patch('salt.utils.files.mkstemp') as mock_mkstemp, \
                patch('os.path.isfile') as mock_isfile, \
                patch('os.path.getsize') as mock_getsize:
            mock_isfile.return_value = True
            mock_getsize.return_value = 10
            mock_mkstemp.return_value = 'test/path/config'
            mock_diff.return_value = 'diff'
            mock_commit_check.return_value = True
            args = {'comment': 'comitted via salt',
                    '__pub_user': 'root',
                    '__pub_arg': [{'comment': 'comitted via salt',
                                   'confirm': 3}],
                    'confirm': 3,
                    '__pub_fun': 'junos.commit',
                    '__pub_jid': '20170221182856987820',
                    '__pub_tgt': 'mac_min',
                    '__pub_tgt_type': 'glob',
                    '__pub_ret': ''}
            ret = dict()
            ret['message'] = 'Successfully loaded and committed!'
            ret['out'] = True
            self.assertEqual(
                junos.install_config(
                    'actual/path/config',
                    **args),
                ret)
            mock_commit.assert_called_with(comment='comitted via salt', confirm=3)

    def test_install_config_commit_check_exception(self):
        with patch('jnpr.junos.utils.config.Config.commit_check') as mock_commit_check, \
                patch('jnpr.junos.utils.config.Config.diff') as mock_diff, \
                patch('jnpr.junos.utils.config.Config.load') as mock_load, \
<<<<<<< HEAD
                patch('salt.utils.files.safe_rm') as mock_safe_rm, \
=======
                patch('salt.utils.safe_rm') as mock_safe_rm, \
>>>>>>> a2b58829
                patch('salt.utils.files.mkstemp') as mock_mkstemp, \
                patch('os.path.isfile') as mock_isfile, \
                patch('os.path.getsize') as mock_getsize:
            mock_isfile.return_value = True
            mock_getsize.return_value = 10
            mock_mkstemp.return_value = 'test/path/config'
            mock_diff.return_value = 'diff'
            mock_commit_check.side_effect = self.raise_exception

            ret = dict()
            ret['message'] = 'Commit check threw the following exception: "Test exception"'
            ret['out'] = False
            self.assertEqual(junos.install_config('actual/path/config.xml'), ret)

    def test_install_config_commit_check_fails(self):
        with patch('jnpr.junos.utils.config.Config.commit_check') as mock_commit_check, \
                patch('jnpr.junos.utils.config.Config.diff') as mock_diff, \
                patch('jnpr.junos.utils.config.Config.load') as mock_load, \
<<<<<<< HEAD
                patch('salt.utils.files.safe_rm') as mock_safe_rm, \
=======
                patch('salt.utils.safe_rm') as mock_safe_rm, \
>>>>>>> a2b58829
                patch('salt.utils.files.mkstemp') as mock_mkstemp, \
                patch('os.path.isfile') as mock_isfile, \
                patch('os.path.getsize') as mock_getsize:
            mock_isfile.return_value = True
            mock_getsize.return_value = 10
            mock_mkstemp.return_value = 'test/path/config'
            mock_diff.return_value = 'diff'
            mock_commit_check.return_value = False

            ret = dict()
            ret['message'] = 'Loaded configuration but commit check failed.'
            ret['out'] = False
            self.assertEqual(junos.install_config('actual/path/config.xml'), ret)

    def test_install_config_commit_exception(self):
        with patch('jnpr.junos.utils.config.Config.commit') as mock_commit, \
                patch('jnpr.junos.utils.config.Config.commit_check') as mock_commit_check, \
                patch('jnpr.junos.utils.config.Config.diff') as mock_diff, \
                patch('jnpr.junos.utils.config.Config.load') as mock_load, \
<<<<<<< HEAD
                patch('salt.utils.files.safe_rm') as mock_safe_rm, \
=======
                patch('salt.utils.safe_rm') as mock_safe_rm, \
>>>>>>> a2b58829
                patch('salt.utils.files.mkstemp') as mock_mkstemp, \
                patch('os.path.isfile') as mock_isfile, \
                patch('os.path.getsize') as mock_getsize:
            mock_isfile.return_value = True
            mock_getsize.return_value = 10
            mock_mkstemp.return_value = 'test/path/config'
            mock_diff.return_value = 'diff'
            mock_commit_check.return_value = True
            mock_commit.side_effect = self.raise_exception
            ret = dict()
            ret['message'] = \
                'Commit check successful but commit failed with "Test exception"'
            ret['out'] = False
            self.assertEqual(junos.install_config('actual/path/config'), ret)

    def test_zeroize(self):
        with patch('jnpr.junos.device.Device.cli') as mock_cli:
            result = junos.zeroize()
            ret = dict()
            ret['out'] = True
            ret['message'] = 'Completed zeroize and rebooted'
            mock_cli.assert_called_once_with('request system zeroize')
            self.assertEqual(result, ret)

    def test_zeroize_throw_exception(self):
        with patch('jnpr.junos.device.Device.cli') as mock_cli:
            mock_cli.side_effect = self.raise_exception
            ret = dict()
            ret['message'] = 'Could not zeroize due to : "Test exception"'
            ret['out'] = False
            self.assertEqual(junos.zeroize(), ret)

    def test_install_os_without_args(self):
        ret = dict()
        ret['message'] = \
            'Please provide the salt path where the junos image is present.'
        ret['out'] = False
        self.assertEqual(junos.install_os(), ret)

    def test_install_os_cp_fails(self):
        with patch('os.path.isfile') as mock_isfile, \
                patch('os.path.getsize') as mock_getsize:
            mock_getsize.return_value = 10
            mock_isfile.return_value = False
            ret = dict()
            ret['message'] = 'Invalid image path.'
            ret['out'] = False
            self.assertEqual(junos.install_os('/image/path/'), ret)

    def test_install_os_image_cp_fails(self):
        with patch('os.path.isfile') as mock_isfile, \
                patch('os.path.getsize') as mock_getsize:
            mock_getsize.return_value = 0
            mock_isfile.return_value = True
            ret = dict()
            ret['message'] = 'Failed to copy image'
            ret['out'] = False
            self.assertEqual(junos.install_os('/image/path/'), ret)

    def test_install_os(self):
        with patch('jnpr.junos.utils.sw.SW.install') as mock_install, \
<<<<<<< HEAD
                patch('salt.utils.files.safe_rm') as mock_safe_rm, \
=======
                patch('salt.utils.safe_rm') as mock_safe_rm, \
>>>>>>> a2b58829
                patch('salt.utils.files.mkstemp') as mock_mkstemp, \
                patch('os.path.isfile') as mock_isfile, \
                patch('os.path.getsize') as mock_getsize:
            mock_getsize.return_value = 10
            mock_isfile.return_value = True
            ret = dict()
            ret['out'] = True
            ret['message'] = 'Installed the os.'
            self.assertEqual(junos.install_os('path'), ret)

    def test_install_os_with_reboot_arg(self):
        with patch('jnpr.junos.utils.sw.SW.install') as mock_install, \
                patch('jnpr.junos.utils.sw.SW.reboot') as mock_reboot, \
<<<<<<< HEAD
                patch('salt.utils.files.safe_rm') as mock_safe_rm, \
=======
                patch('salt.utils.safe_rm') as mock_safe_rm, \
>>>>>>> a2b58829
                patch('salt.utils.files.mkstemp') as mock_mkstemp, \
                patch('os.path.isfile') as mock_isfile, \
                patch('os.path.getsize') as mock_getsize:
            mock_getsize.return_value = 10
            mock_isfile.return_value = True
            args = {'__pub_user': 'root', '__pub_arg': [{'reboot': True}],
                    'reboot': True, '__pub_fun': 'junos.install_os',
                    '__pub_jid': '20170222213858582619', '__pub_tgt': 'mac_min',
                    '__pub_tgt_type': 'glob', '__pub_ret': ''}
            ret = dict()
            ret['message'] = 'Successfully installed and rebooted!'
            ret['out'] = True
            self.assertEqual(junos.install_os('path', **args), ret)

    def test_install_os_pyez_install_throws_exception(self):
        with patch('jnpr.junos.utils.sw.SW.install') as mock_install, \
<<<<<<< HEAD
                patch('salt.utils.files.safe_rm') as mock_safe_rm, \
=======
                patch('salt.utils.safe_rm') as mock_safe_rm, \
>>>>>>> a2b58829
                patch('salt.utils.files.mkstemp') as mock_mkstemp, \
                patch('os.path.isfile') as mock_isfile, \
                patch('os.path.getsize') as mock_getsize:
            mock_getsize.return_value = 10
            mock_isfile.return_value = True
            mock_install.side_effect = self.raise_exception
            ret = dict()
            ret['message'] = 'Installation failed due to: "Test exception"'
            ret['out'] = False
            self.assertEqual(junos.install_os('path'), ret)

    def test_install_os_with_reboot_raises_exception(self):
        with patch('jnpr.junos.utils.sw.SW.install') as mock_install, \
                patch('jnpr.junos.utils.sw.SW.reboot') as mock_reboot, \
<<<<<<< HEAD
                patch('salt.utils.files.safe_rm') as mock_safe_rm, \
=======
                patch('salt.utils.safe_rm') as mock_safe_rm, \
>>>>>>> a2b58829
                patch('salt.utils.files.mkstemp') as mock_mkstemp, \
                patch('os.path.isfile') as mock_isfile, \
                patch('os.path.getsize') as mock_getsize:
            mock_getsize.return_value = 10
            mock_isfile.return_value = True
            mock_reboot.side_effect = self.raise_exception
            args = {'__pub_user': 'root', '__pub_arg': [{'reboot': True}],
                    'reboot': True, '__pub_fun': 'junos.install_os',
                    '__pub_jid': '20170222213858582619', '__pub_tgt': 'mac_min',
                    '__pub_tgt_type': 'glob', '__pub_ret': ''}
            ret = dict()
            ret['message'] = \
                'Installation successful but reboot failed due to : "Test exception"'
            ret['out'] = False
            self.assertEqual(junos.install_os('path', **args), ret)

    def test_file_copy_without_args(self):
        ret = dict()
        ret['message'] = \
            'Please provide the absolute path of the file to be copied.'
        ret['out'] = False
        self.assertEqual(junos.file_copy(), ret)

    def test_file_copy_invalid_src(self):
        with patch('os.path.isfile') as mock_isfile:
            mock_isfile.return_value = False
            ret = dict()
            ret['message'] = 'Invalid source file path'
            ret['out'] = False
            self.assertEqual(junos.file_copy('invalid/file/path', 'file'), ret)

    def test_file_copy_without_dest(self):
        ret = dict()
        ret['message'] = \
            'Please provide the absolute path of the destination where the file is to be copied.'
        ret['out'] = False
        with patch('salt.modules.junos.os.path.isfile') as mck:
            mck.return_value = True
            self.assertEqual(junos.file_copy('/home/user/config.set'), ret)

    def test_file_copy(self):
        with patch('salt.modules.junos.SCP') as mock_scp, \
                patch('os.path.isfile') as mock_isfile:
            mock_isfile.return_value = True
            ret = dict()
            ret['message'] = 'Successfully copied file from test/src/file to file'
            ret['out'] = True
            self.assertEqual(
                junos.file_copy(
                    dest='file',
                    src='test/src/file'),
                ret)

    def test_file_copy_exception(self):
        with patch('salt.modules.junos.SCP') as mock_scp, \
                patch('os.path.isfile') as mock_isfile:
            mock_isfile.return_value = True
            mock_scp.side_effect = self.raise_exception
            ret = dict()
            ret['message'] = 'Could not copy file : "Test exception"'
            ret['out'] = False
            self.assertEqual(
                junos.file_copy(
                    dest='file',
                    src='test/src/file'),
                ret)

    # These test cases test the __virtual__ function, used internally by salt
    # to check if the given module is loadable. This function is not used by
    # an external user.

    def test_virtual_proxy_unavailable(self):
        with patch.dict(junos.__opts__, {}):
            res = (False, 'The junos module could not be '
                          'loaded: junos-eznc or jxmlease or proxy could not be loaded.')
            self.assertEqual(junos.__virtual__(), res)

    def test_virtual_all_true(self):
        with patch.dict(junos.__opts__, {'proxy': 'test'}):
            self.assertEqual(junos.__virtual__(), 'junos')

    def test_rpc_without_args(self):
        ret = dict()
        ret['message'] = 'Please provide the rpc to execute.'
        ret['out'] = False
        self.assertEqual(junos.rpc(), ret)

    def test_rpc_get_config_exception(self):
        with patch('jnpr.junos.device.Device.execute') as mock_execute:
            mock_execute.side_effect = self.raise_exception
            ret = dict()
            ret['message'] = 'RPC execution failed due to "Test exception"'
            ret['out'] = False
            self.assertEqual(junos.rpc('get_config'), ret)

    def test_rpc_get_config_filter(self):
        with patch('jnpr.junos.device.Device.execute') as mock_execute:
            mock_execute.return_value = etree.XML('<reply><rpc/></reply>')
            args = {'__pub_user': 'root',
                    '__pub_arg': ['get-config',
                                  {'filter': '<configuration><system/></configuration>'}],
                    '__pub_fun': 'junos.rpc',
                    '__pub_jid': '20170314162715866528',
                    '__pub_tgt': 'mac_min',
                    '__pub_tgt_type': 'glob',
                    'filter': '<configuration><system/></configuration>',
                    '__pub_ret': ''}
            junos.rpc('get-config', **args)
            exec_args = mock_execute.call_args
            expected_rpc = '<get-configuration dev_timeout="30" ' \
                           'format="xml"><configuration><system/></configuration></get-configuration>'
            self.assertEqualXML(exec_args[0][0], expected_rpc)

    def test_rpc_get_interface_information(self):
        with patch('jnpr.junos.device.Device.execute') as mock_execute:
            junos.rpc('get-interface-information', format='json')
            args = mock_execute.call_args
            expected_rpc = '<get-interface-information format="json"/>'
            self.assertEqualXML(args[0][0], expected_rpc)
            self.assertEqual(args[1], {'dev_timeout': 30})

    def test_rpc_get_interface_information_with_kwargs(self):
        with patch('jnpr.junos.device.Device.execute') as mock_execute:
            args = {'__pub_user': 'root',
                    '__pub_arg': ['get-interface-information',
                                  '',
                                  'text',
                                  {'terse': True,
                                   'interface_name': 'lo0'}],
                    'terse': True,
                    '__pub_fun': 'junos.rpc',
                    '__pub_jid': '20170314160943363563',
                    '__pub_tgt': 'mac_min',
                    'interface_name': 'lo0',
                    '__pub_tgt_type': 'glob',
                    '__pub_ret': ''}
            junos.rpc('get-interface-information', format='text', **args)
            args = mock_execute.call_args
            expected_rpc = (
                    '<get-interface-information format="text">'
                    '<terse/><interface-name>lo0</interface-name></get-interface-information>'
            )
            self.assertEqualXML(etree.tostring(args[0][0]), expected_rpc)

    def test_rpc_get_chassis_inventory_filter_as_arg(self):
        with patch('salt.modules.junos.jxmlease.parse') as mock_jxmlease, \
                patch('salt.modules.junos.etree.tostring') as mock_tostring, \
                patch('salt.modules.junos.logging.Logger.warning') as mock_warning, \
                patch('jnpr.junos.device.Device.execute') as mock_execute:
            junos.rpc(
                'get-chassis-inventory',
                filter='<configuration><system/></configuration>')
            mock_warning.assert_called_with(
                'Filter ignored as it is only used with "get-config" rpc')

    def test_rpc_get_interface_information_exception(self):
        with patch('jnpr.junos.device.Device.execute') as mock_execute:
            mock_execute.side_effect = self.raise_exception
            ret = dict()
            ret['message'] = 'RPC execution failed due to "Test exception"'
            ret['out'] = False
            self.assertEqual(junos.rpc('get_interface_information'), ret)

    def test_rpc_write_file_format_text(self):
        with patch('jnpr.junos.device.Device.execute') as mock_execute:
            mock_execute.return_value = etree.XML(
                '<rpc-reply>text rpc reply</rpc-reply>')
            m = mock_open()
<<<<<<< HEAD
            with patch('salt.utils.files.fopen', m, create=True):
                junos.rpc('get-chassis-inventory', '/path/to/file', 'text')
=======
            with patch('salt.utils.fopen', m, create=True):
                junos.rpc('get-chassis-inventory', '/path/to/file', format='text')
>>>>>>> a2b58829
                handle = m()
                handle.write.assert_called_with('text rpc reply')

    def test_rpc_write_file_format_json(self):
        with patch('jnpr.junos.device.Device.execute') as mock_execute, \
                patch('salt.utils.json.dumps') as mock_dumps:
            mock_dumps.return_value = 'json rpc reply'
            m = mock_open()
<<<<<<< HEAD
            with patch('salt.utils.files.fopen', m, create=True):
=======
            with patch('salt.utils.fopen', m, create=True):
>>>>>>> a2b58829
                junos.rpc('get-chassis-inventory', '/path/to/file', format='json')
                handle = m()
                handle.write.assert_called_with('json rpc reply')

    def test_rpc_write_file(self):
        with patch('salt.modules.junos.jxmlease.parse') as mock_parse, \
                patch('salt.modules.junos.etree.tostring') as mock_tostring, \
                patch('jnpr.junos.device.Device.execute') as mock_execute:
            mock_tostring.return_value = 'xml rpc reply'
            m = mock_open()
<<<<<<< HEAD
            with patch('salt.utils.files.fopen', m, create=True):
=======
            with patch('salt.utils.fopen', m, create=True):
>>>>>>> a2b58829
                junos.rpc('get-chassis-inventory', '/path/to/file')
                handle = m()
                handle.write.assert_called_with('xml rpc reply')<|MERGE_RESOLUTION|>--- conflicted
+++ resolved
@@ -573,11 +573,7 @@
         with patch('jnpr.junos.utils.config.Config.commit_check') as mock_commit_check, \
                 patch('jnpr.junos.utils.config.Config.commit') as mock_commit, \
                 patch('jnpr.junos.utils.config.Config.rollback') as mock_rollback, \
-<<<<<<< HEAD
                 patch('salt.utils.files.fopen') as mock_fopen, \
-=======
-                patch('salt.utils.fopen') as mock_fopen, \
->>>>>>> a2b58829
                 patch('jnpr.junos.utils.config.Config.diff') as mock_diff:
             mock_commit_check.return_value = True
             mock_diff.return_value = 'diff'
@@ -598,11 +594,7 @@
         with patch('jnpr.junos.utils.config.Config.commit_check') as mock_commit_check, \
                 patch('jnpr.junos.utils.config.Config.commit') as mock_commit, \
                 patch('jnpr.junos.utils.config.Config.rollback') as mock_rollback, \
-<<<<<<< HEAD
                 patch('salt.utils.files.fopen') as mock_fopen, \
-=======
-                patch('salt.utils.fopen') as mock_fopen, \
->>>>>>> a2b58829
                 patch('jnpr.junos.utils.config.Config.diff') as mock_diff:
             mock_commit_check.return_value = True
             mock_diff.return_value = None
@@ -754,27 +746,6 @@
             ret['out'] = False
             self.assertEqual(junos.cli('show version'), ret)
 
-<<<<<<< HEAD
-=======
-    def test_cli_write_output(self):
-        with patch('salt.utils.fopen') as mock_fopen, \
-                patch('jnpr.junos.device.Device.cli') as mock_cli:
-            mock_cli.return_vale = 'cli text output'
-            args = {'__pub_user': 'root',
-                    '__pub_arg': [{'dest': 'copy/output/here'}],
-                    'dest': 'copy/output/here',
-                    '__pub_fun': 'junos.cli',
-                    '__pub_jid': '20170221182531323467',
-                    '__pub_tgt': 'mac_min',
-                    '__pub_tgt_type': 'glob',
-                    '__pub_ret': ''}
-            ret = dict()
-            ret['message'] = 'cli text output'
-            ret['out'] = True
-            junos.cli('show version', **args)
-            mock_fopen.assert_called_with('copy/output/here', 'w')
-
->>>>>>> a2b58829
     def test_shutdown_without_args(self):
         ret = dict()
         ret['message'] = \
@@ -888,11 +859,7 @@
                 patch('jnpr.junos.utils.config.Config.commit_check') as mock_commit_check, \
                 patch('jnpr.junos.utils.config.Config.diff') as mock_diff, \
                 patch('jnpr.junos.utils.config.Config.load') as mock_load, \
-<<<<<<< HEAD
-                patch('salt.utils.files.safe_rm') as mock_safe_rm, \
-=======
-                patch('salt.utils.safe_rm') as mock_safe_rm, \
->>>>>>> a2b58829
+                patch('salt.utils.files.safe_rm') as mock_safe_rm, \
                 patch('salt.utils.files.mkstemp') as mock_mkstemp, \
                 patch('os.path.isfile') as mock_isfile, \
                 patch('os.path.getsize') as mock_getsize:
@@ -913,11 +880,7 @@
                 patch('jnpr.junos.utils.config.Config.commit_check') as mock_commit_check, \
                 patch('jnpr.junos.utils.config.Config.diff') as mock_diff, \
                 patch('jnpr.junos.utils.config.Config.load') as mock_load, \
-<<<<<<< HEAD
-                patch('salt.utils.files.safe_rm') as mock_safe_rm, \
-=======
-                patch('salt.utils.safe_rm') as mock_safe_rm, \
->>>>>>> a2b58829
+                patch('salt.utils.files.safe_rm') as mock_safe_rm, \
                 patch('salt.utils.files.mkstemp') as mock_mkstemp, \
                 patch('os.path.isfile') as mock_isfile, \
                 patch('os.path.getsize') as mock_getsize:
@@ -938,11 +901,7 @@
                 patch('jnpr.junos.utils.config.Config.commit_check') as mock_commit_check, \
                 patch('jnpr.junos.utils.config.Config.diff') as mock_diff, \
                 patch('jnpr.junos.utils.config.Config.load') as mock_load, \
-<<<<<<< HEAD
-                patch('salt.utils.files.safe_rm') as mock_safe_rm, \
-=======
-                patch('salt.utils.safe_rm') as mock_safe_rm, \
->>>>>>> a2b58829
+                patch('salt.utils.files.safe_rm') as mock_safe_rm, \
                 patch('salt.utils.files.mkstemp') as mock_mkstemp, \
                 patch('os.path.isfile') as mock_isfile, \
                 patch('os.path.getsize') as mock_getsize:
@@ -963,11 +922,7 @@
                 patch('jnpr.junos.utils.config.Config.commit_check') as mock_commit_check, \
                 patch('jnpr.junos.utils.config.Config.diff') as mock_diff, \
                 patch('jnpr.junos.utils.config.Config.load') as mock_load, \
-<<<<<<< HEAD
-                patch('salt.utils.files.safe_rm') as mock_safe_rm, \
-=======
-                patch('salt.utils.safe_rm') as mock_safe_rm, \
->>>>>>> a2b58829
+                patch('salt.utils.files.safe_rm') as mock_safe_rm, \
                 patch('salt.utils.files.mkstemp') as mock_mkstemp, \
                 patch('os.path.isfile') as mock_isfile, \
                 patch('os.path.getsize') as mock_getsize:
@@ -1000,11 +955,7 @@
                 patch('jnpr.junos.utils.config.Config.commit_check') as mock_commit_check, \
                 patch('jnpr.junos.utils.config.Config.diff') as mock_diff, \
                 patch('jnpr.junos.utils.config.Config.load') as mock_load, \
-<<<<<<< HEAD
-                patch('salt.utils.files.safe_rm') as mock_safe_rm, \
-=======
-                patch('salt.utils.safe_rm') as mock_safe_rm, \
->>>>>>> a2b58829
+                patch('salt.utils.files.safe_rm') as mock_safe_rm, \
                 patch('salt.utils.files.mkstemp') as mock_mkstemp, \
                 patch('os.path.isfile') as mock_isfile, \
                 patch('os.path.getsize') as mock_getsize:
@@ -1037,11 +988,7 @@
                 patch('jnpr.junos.utils.config.Config.commit_check') as mock_commit_check, \
                 patch('jnpr.junos.utils.config.Config.diff') as mock_diff, \
                 patch('jnpr.junos.utils.config.Config.load') as mock_load, \
-<<<<<<< HEAD
-                patch('salt.utils.files.safe_rm') as mock_safe_rm, \
-=======
-                patch('salt.utils.safe_rm') as mock_safe_rm, \
->>>>>>> a2b58829
+                patch('salt.utils.files.safe_rm') as mock_safe_rm, \
                 patch('salt.utils.files.mkstemp') as mock_mkstemp, \
                 patch('os.path.isfile') as mock_isfile, \
                 patch('os.path.getsize') as mock_getsize:
@@ -1070,11 +1017,7 @@
     def test_install_config_load_causes_exception(self):
         with patch('jnpr.junos.utils.config.Config.diff') as mock_diff, \
                 patch('jnpr.junos.utils.config.Config.load') as mock_load, \
-<<<<<<< HEAD
-                patch('salt.utils.files.safe_rm') as mock_safe_rm, \
-=======
-                patch('salt.utils.safe_rm') as mock_safe_rm, \
->>>>>>> a2b58829
+                patch('salt.utils.files.safe_rm') as mock_safe_rm, \
                 patch('salt.utils.files.mkstemp') as mock_mkstemp, \
                 patch('os.path.isfile') as mock_isfile, \
                 patch('os.path.getsize') as mock_getsize:
@@ -1093,11 +1036,7 @@
     def test_install_config_no_diff(self):
         with patch('jnpr.junos.utils.config.Config.diff') as mock_diff, \
                 patch('jnpr.junos.utils.config.Config.load') as mock_load, \
-<<<<<<< HEAD
-                patch('salt.utils.files.safe_rm') as mock_safe_rm, \
-=======
-                patch('salt.utils.safe_rm') as mock_safe_rm, \
->>>>>>> a2b58829
+                patch('salt.utils.files.safe_rm') as mock_safe_rm, \
                 patch('salt.utils.files.mkstemp') as mock_mkstemp, \
                 patch('os.path.isfile') as mock_isfile, \
                 patch('os.path.getsize') as mock_getsize:
@@ -1115,17 +1054,10 @@
                 patch('jnpr.junos.utils.config.Config.commit_check') as mock_commit_check, \
                 patch('jnpr.junos.utils.config.Config.diff') as mock_diff, \
                 patch('jnpr.junos.utils.config.Config.load') as mock_load, \
-<<<<<<< HEAD
                 patch('salt.utils.files.safe_rm') as mock_safe_rm, \
                 patch('salt.utils.files.mkstemp') as mock_mkstemp, \
                 patch('os.path.isfile') as mock_isfile, \
                 patch('salt.utils.files.fopen') as mock_fopen, \
-=======
-                patch('salt.utils.safe_rm') as mock_safe_rm, \
-                patch('salt.utils.files.mkstemp') as mock_mkstemp, \
-                patch('os.path.isfile') as mock_isfile, \
-                patch('salt.utils.fopen') as mock_fopen, \
->>>>>>> a2b58829
                 patch('os.path.getsize') as mock_getsize:
             mock_isfile.return_value = True
             mock_getsize.return_value = 10
@@ -1157,17 +1089,10 @@
                 patch('jnpr.junos.utils.config.Config.commit_check') as mock_commit_check, \
                 patch('jnpr.junos.utils.config.Config.diff') as mock_diff, \
                 patch('jnpr.junos.utils.config.Config.load') as mock_load, \
-<<<<<<< HEAD
                 patch('salt.utils.files.safe_rm') as mock_safe_rm, \
                 patch('salt.utils.files.mkstemp') as mock_mkstemp, \
                 patch('os.path.isfile') as mock_isfile, \
                 patch('salt.utils.files.fopen') as mock_fopen, \
-=======
-                patch('salt.utils.safe_rm') as mock_safe_rm, \
-                patch('salt.utils.files.mkstemp') as mock_mkstemp, \
-                patch('os.path.isfile') as mock_isfile, \
-                patch('salt.utils.fopen') as mock_fopen, \
->>>>>>> a2b58829
                 patch('os.path.getsize') as mock_getsize:
             mock_isfile.return_value = True
             mock_getsize.return_value = 10
@@ -1200,11 +1125,7 @@
                 patch('jnpr.junos.utils.config.Config.commit_check') as mock_commit_check, \
                 patch('jnpr.junos.utils.config.Config.diff') as mock_diff, \
                 patch('jnpr.junos.utils.config.Config.load') as mock_load, \
-<<<<<<< HEAD
-                patch('salt.utils.files.safe_rm') as mock_safe_rm, \
-=======
-                patch('salt.utils.safe_rm') as mock_safe_rm, \
->>>>>>> a2b58829
+                patch('salt.utils.files.safe_rm') as mock_safe_rm, \
                 patch('salt.utils.files.mkstemp') as mock_mkstemp, \
                 patch('os.path.isfile') as mock_isfile, \
                 patch('os.path.getsize') as mock_getsize:
@@ -1237,11 +1158,7 @@
         with patch('jnpr.junos.utils.config.Config.commit_check') as mock_commit_check, \
                 patch('jnpr.junos.utils.config.Config.diff') as mock_diff, \
                 patch('jnpr.junos.utils.config.Config.load') as mock_load, \
-<<<<<<< HEAD
-                patch('salt.utils.files.safe_rm') as mock_safe_rm, \
-=======
-                patch('salt.utils.safe_rm') as mock_safe_rm, \
->>>>>>> a2b58829
+                patch('salt.utils.files.safe_rm') as mock_safe_rm, \
                 patch('salt.utils.files.mkstemp') as mock_mkstemp, \
                 patch('os.path.isfile') as mock_isfile, \
                 patch('os.path.getsize') as mock_getsize:
@@ -1260,11 +1177,7 @@
         with patch('jnpr.junos.utils.config.Config.commit_check') as mock_commit_check, \
                 patch('jnpr.junos.utils.config.Config.diff') as mock_diff, \
                 patch('jnpr.junos.utils.config.Config.load') as mock_load, \
-<<<<<<< HEAD
-                patch('salt.utils.files.safe_rm') as mock_safe_rm, \
-=======
-                patch('salt.utils.safe_rm') as mock_safe_rm, \
->>>>>>> a2b58829
+                patch('salt.utils.files.safe_rm') as mock_safe_rm, \
                 patch('salt.utils.files.mkstemp') as mock_mkstemp, \
                 patch('os.path.isfile') as mock_isfile, \
                 patch('os.path.getsize') as mock_getsize:
@@ -1284,11 +1197,7 @@
                 patch('jnpr.junos.utils.config.Config.commit_check') as mock_commit_check, \
                 patch('jnpr.junos.utils.config.Config.diff') as mock_diff, \
                 patch('jnpr.junos.utils.config.Config.load') as mock_load, \
-<<<<<<< HEAD
-                patch('salt.utils.files.safe_rm') as mock_safe_rm, \
-=======
-                patch('salt.utils.safe_rm') as mock_safe_rm, \
->>>>>>> a2b58829
+                patch('salt.utils.files.safe_rm') as mock_safe_rm, \
                 patch('salt.utils.files.mkstemp') as mock_mkstemp, \
                 patch('os.path.isfile') as mock_isfile, \
                 patch('os.path.getsize') as mock_getsize:
@@ -1350,11 +1259,7 @@
 
     def test_install_os(self):
         with patch('jnpr.junos.utils.sw.SW.install') as mock_install, \
-<<<<<<< HEAD
-                patch('salt.utils.files.safe_rm') as mock_safe_rm, \
-=======
-                patch('salt.utils.safe_rm') as mock_safe_rm, \
->>>>>>> a2b58829
+                patch('salt.utils.files.safe_rm') as mock_safe_rm, \
                 patch('salt.utils.files.mkstemp') as mock_mkstemp, \
                 patch('os.path.isfile') as mock_isfile, \
                 patch('os.path.getsize') as mock_getsize:
@@ -1368,11 +1273,7 @@
     def test_install_os_with_reboot_arg(self):
         with patch('jnpr.junos.utils.sw.SW.install') as mock_install, \
                 patch('jnpr.junos.utils.sw.SW.reboot') as mock_reboot, \
-<<<<<<< HEAD
-                patch('salt.utils.files.safe_rm') as mock_safe_rm, \
-=======
-                patch('salt.utils.safe_rm') as mock_safe_rm, \
->>>>>>> a2b58829
+                patch('salt.utils.files.safe_rm') as mock_safe_rm, \
                 patch('salt.utils.files.mkstemp') as mock_mkstemp, \
                 patch('os.path.isfile') as mock_isfile, \
                 patch('os.path.getsize') as mock_getsize:
@@ -1389,11 +1290,7 @@
 
     def test_install_os_pyez_install_throws_exception(self):
         with patch('jnpr.junos.utils.sw.SW.install') as mock_install, \
-<<<<<<< HEAD
-                patch('salt.utils.files.safe_rm') as mock_safe_rm, \
-=======
-                patch('salt.utils.safe_rm') as mock_safe_rm, \
->>>>>>> a2b58829
+                patch('salt.utils.files.safe_rm') as mock_safe_rm, \
                 patch('salt.utils.files.mkstemp') as mock_mkstemp, \
                 patch('os.path.isfile') as mock_isfile, \
                 patch('os.path.getsize') as mock_getsize:
@@ -1408,11 +1305,7 @@
     def test_install_os_with_reboot_raises_exception(self):
         with patch('jnpr.junos.utils.sw.SW.install') as mock_install, \
                 patch('jnpr.junos.utils.sw.SW.reboot') as mock_reboot, \
-<<<<<<< HEAD
-                patch('salt.utils.files.safe_rm') as mock_safe_rm, \
-=======
-                patch('salt.utils.safe_rm') as mock_safe_rm, \
->>>>>>> a2b58829
+                patch('salt.utils.files.safe_rm') as mock_safe_rm, \
                 patch('salt.utils.files.mkstemp') as mock_mkstemp, \
                 patch('os.path.isfile') as mock_isfile, \
                 patch('os.path.getsize') as mock_getsize:
@@ -1581,13 +1474,8 @@
             mock_execute.return_value = etree.XML(
                 '<rpc-reply>text rpc reply</rpc-reply>')
             m = mock_open()
-<<<<<<< HEAD
             with patch('salt.utils.files.fopen', m, create=True):
-                junos.rpc('get-chassis-inventory', '/path/to/file', 'text')
-=======
-            with patch('salt.utils.fopen', m, create=True):
                 junos.rpc('get-chassis-inventory', '/path/to/file', format='text')
->>>>>>> a2b58829
                 handle = m()
                 handle.write.assert_called_with('text rpc reply')
 
@@ -1596,11 +1484,7 @@
                 patch('salt.utils.json.dumps') as mock_dumps:
             mock_dumps.return_value = 'json rpc reply'
             m = mock_open()
-<<<<<<< HEAD
             with patch('salt.utils.files.fopen', m, create=True):
-=======
-            with patch('salt.utils.fopen', m, create=True):
->>>>>>> a2b58829
                 junos.rpc('get-chassis-inventory', '/path/to/file', format='json')
                 handle = m()
                 handle.write.assert_called_with('json rpc reply')
@@ -1611,11 +1495,7 @@
                 patch('jnpr.junos.device.Device.execute') as mock_execute:
             mock_tostring.return_value = 'xml rpc reply'
             m = mock_open()
-<<<<<<< HEAD
             with patch('salt.utils.files.fopen', m, create=True):
-=======
-            with patch('salt.utils.fopen', m, create=True):
->>>>>>> a2b58829
                 junos.rpc('get-chassis-inventory', '/path/to/file')
                 handle = m()
                 handle.write.assert_called_with('xml rpc reply')