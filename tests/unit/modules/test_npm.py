# -*- coding: utf-8 -*-
'''
    :codeauthor: Jayesh Kariya <jayeshk@saltstack.com>
'''

# Import Python Libs
<<<<<<< HEAD
from __future__ import absolute_import, unicode_literals, print_function
=======
from __future__ import absolute_import
import json
import textwrap
>>>>>>> 689c231d

# Import Salt Testing Libs
from tests.support.mixins import LoaderModuleMockMixin
from tests.support.unit import TestCase, skipIf
from tests.support.mock import (
    MagicMock,
    patch,
    NO_MOCK,
    NO_MOCK_REASON
)

# Import Salt Libs
import salt.utils.json
import salt.modules.npm as npm
from salt.exceptions import CommandExecutionError


@skipIf(NO_MOCK, NO_MOCK_REASON)
class NpmTestCase(TestCase, LoaderModuleMockMixin):
    '''
    Test cases for salt.modules.npm
    '''
    def setup_loader_modules(self):
        patcher = patch('salt.modules.npm._check_valid_version',
                        MagicMock(return_value=True))
        patcher.start()
        self.addCleanup(patcher.stop)
        return {npm: {}}

    # 'install' function tests: 4

    def test_install(self):
        '''
        Test if it installs an NPM package.
        '''
        mock = MagicMock(return_value={'retcode': 1, 'stderr': 'error'})
        with patch.dict(npm.__salt__, {'cmd.run_all': mock}):
            self.assertRaises(CommandExecutionError, npm.install,
                              'coffee-script')

        # This is at least somewhat closer to the actual output format.
        mock_json_out = textwrap.dedent('''\
        [
          {
            "salt": "SALT"
          }
        ]''')

        # Successful run, expected output format
        mock = MagicMock(return_value={'retcode': 0, 'stderr': '',
                                       'stdout': mock_json_out})
        with patch.dict(npm.__salt__, {'cmd.run_all': mock}):
<<<<<<< HEAD
            mock_err = MagicMock(return_value='SALT')
            with patch.object(salt.utils.json, 'loads', mock_err):
                self.assertEqual(npm.install('coffee-script'), 'SALT')
=======
            self.assertEqual(npm.install('coffee-script'),
                             [{u'salt': u'SALT'}])

        mock_json_out_extra = textwrap.dedent('''\
        Compilation output here

        [bcrypt] Success: "/tmp/node_modules/bcrypt/foo" is installed via remote"
        [grpc] Success: "/usr/lib/node_modules/@foo/bar" is installed via remote"
        [
           {
              "from" : "express@",
              "name" : "express",
              "dependencies" : {
                 "escape-html" : {
                    "from" : "escape-html@~1.0.3",
                    "dependencies" : {},
                    "version" : "1.0.3"
                 }
              },
              "version" : "4.16.3"
           }
        ]''')
        extra_expected = [{u'dependencies':
            {u'escape-html': {
                u'dependencies': {},
                u'from': u'escape-html@~1.0.3',
                u'version': u'1.0.3'}
            },
            u'from': u'express@',
            u'name': u'express',
            u'version': u'4.16.3'}]

        # Successful run, expected output format with additional leading text
        mock = MagicMock(return_value={'retcode': 0, 'stderr': '',
                                       'stdout': mock_json_out_extra})
        with patch.dict(npm.__salt__, {'cmd.run_all': mock}):
            self.assertEqual(npm.install('coffee-script'), extra_expected)
>>>>>>> 689c231d

        # Successful run, unexpected output format
        mock = MagicMock(return_value={'retcode': 0, 'stderr': '',
                                       'stdout': 'SALT'})
        with patch.dict(npm.__salt__, {'cmd.run_all': mock}):
            mock_err = MagicMock(side_effect=ValueError())
<<<<<<< HEAD
            with patch.object(salt.utils.json, 'loads', mock_err):
                self.assertEqual(npm.install('coffee-script'),
                                 '{"salt": ["SALT"]}')
=======
            # When JSON isn't successfully parsed, return should equal input
            with patch.object(json, 'loads', mock_err):
                self.assertEqual(npm.install('coffee-script'), 'SALT')
>>>>>>> 689c231d

    # 'uninstall' function tests: 1

    def test_uninstall(self):
        '''
        Test if it uninstalls an NPM package.
        '''
        mock = MagicMock(return_value={'retcode': 1, 'stderr': 'error'})
        with patch.dict(npm.__salt__, {'cmd.run_all': mock}):
            self.assertFalse(npm.uninstall('coffee-script'))

        mock = MagicMock(return_value={'retcode': 0, 'stderr': ''})
        with patch.dict(npm.__salt__, {'cmd.run_all': mock}):
            self.assertTrue(npm.uninstall('coffee-script'))

    # 'list_' function tests: 1

    def test_list(self):
        '''
        Test if it list installed NPM packages.
        '''
        mock = MagicMock(return_value={'retcode': 1, 'stderr': 'error'})
        with patch.dict(npm.__salt__, {'cmd.run_all': mock}):
            self.assertRaises(CommandExecutionError, npm.list_, 'coffee-script')

        mock = MagicMock(return_value={'retcode': 0, 'stderr': 'error',
                                       'stdout': '{"salt": ["SALT"]}'})
        with patch.dict(npm.__salt__, {'cmd.run_all': mock}):
            mock_err = MagicMock(return_value={'dependencies': 'SALT'})
            with patch.object(salt.utils.json, 'loads', mock_err):
                self.assertEqual(npm.list_('coffee-script'), 'SALT')

    # 'cache_clean' function tests: 1

    def test_cache_clean(self):
        '''
        Test if it cleans the cached NPM packages.
        '''
        mock = MagicMock(return_value={'retcode': 1, 'stderr': 'error'})
        with patch.dict(npm.__salt__, {'cmd.run_all': mock}):
            self.assertFalse(npm.cache_clean())

        mock = MagicMock(return_value={'retcode': 0})
        with patch.dict(npm.__salt__, {'cmd.run_all': mock}):
            self.assertTrue(npm.cache_clean())

        mock = MagicMock(return_value={'retcode': 0})
        with patch.dict(npm.__salt__, {'cmd.run_all': mock}):
            self.assertTrue(npm.cache_clean('coffee-script'))

    # 'cache_list' function tests: 1

    def test_cache_list(self):
        '''
        Test if it lists the NPM cache.
        '''
        mock = MagicMock(return_value={'retcode': 1, 'stderr': 'error'})
        with patch.dict(npm.__salt__, {'cmd.run_all': mock}):
            self.assertRaises(CommandExecutionError, npm.cache_list)

        mock = MagicMock(return_value={'retcode': 0, 'stderr': 'error',
                                       'stdout': ['~/.npm']})
        with patch.dict(npm.__salt__, {'cmd.run_all': mock}):
            self.assertEqual(npm.cache_list(), ['~/.npm'])

        mock = MagicMock(return_value={'retcode': 0, 'stderr': 'error',
                                       'stdout': ''})
        with patch.dict(npm.__salt__, {'cmd.run_all': mock}):
            self.assertEqual(npm.cache_list('coffee-script'), '')

    # 'cache_path' function tests: 1

    def test_cache_path(self):
        '''
        Test if it prints the NPM cache path.
        '''
        mock = MagicMock(return_value={'retcode': 1, 'stderr': 'error'})
        with patch.dict(npm.__salt__, {'cmd.run_all': mock}):
            self.assertEqual(npm.cache_path(), 'error')

        mock = MagicMock(return_value={'retcode': 0, 'stderr': 'error',
                                       'stdout': '/User/salt/.npm'})
        with patch.dict(npm.__salt__, {'cmd.run_all': mock}):
            self.assertEqual(npm.cache_path(), '/User/salt/.npm')<|MERGE_RESOLUTION|>--- conflicted
+++ resolved
@@ -4,13 +4,8 @@
 '''
 
 # Import Python Libs
-<<<<<<< HEAD
 from __future__ import absolute_import, unicode_literals, print_function
-=======
-from __future__ import absolute_import
-import json
 import textwrap
->>>>>>> 689c231d
 
 # Import Salt Testing Libs
 from tests.support.mixins import LoaderModuleMockMixin
@@ -63,11 +58,6 @@
         mock = MagicMock(return_value={'retcode': 0, 'stderr': '',
                                        'stdout': mock_json_out})
         with patch.dict(npm.__salt__, {'cmd.run_all': mock}):
-<<<<<<< HEAD
-            mock_err = MagicMock(return_value='SALT')
-            with patch.object(salt.utils.json, 'loads', mock_err):
-                self.assertEqual(npm.install('coffee-script'), 'SALT')
-=======
             self.assertEqual(npm.install('coffee-script'),
                              [{u'salt': u'SALT'}])
 
@@ -105,22 +95,15 @@
                                        'stdout': mock_json_out_extra})
         with patch.dict(npm.__salt__, {'cmd.run_all': mock}):
             self.assertEqual(npm.install('coffee-script'), extra_expected)
->>>>>>> 689c231d
 
         # Successful run, unexpected output format
         mock = MagicMock(return_value={'retcode': 0, 'stderr': '',
                                        'stdout': 'SALT'})
         with patch.dict(npm.__salt__, {'cmd.run_all': mock}):
             mock_err = MagicMock(side_effect=ValueError())
-<<<<<<< HEAD
+            # When JSON isn't successfully parsed, return should equal input
             with patch.object(salt.utils.json, 'loads', mock_err):
-                self.assertEqual(npm.install('coffee-script'),
-                                 '{"salt": ["SALT"]}')
-=======
-            # When JSON isn't successfully parsed, return should equal input
-            with patch.object(json, 'loads', mock_err):
                 self.assertEqual(npm.install('coffee-script'), 'SALT')
->>>>>>> 689c231d
 
     # 'uninstall' function tests: 1
 
