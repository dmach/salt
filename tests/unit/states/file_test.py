# -*- coding: utf-8 -*-

# Import python libs
from __future__ import absolute_import
import json
import pprint

# Import Salt Testing libs
from salttesting import skipIf, TestCase
from salttesting.helpers import ensure_in_syspath
from salttesting.mock import (
    NO_MOCK,
    NO_MOCK_REASON,
    MagicMock,
    mock_open,
    patch)
ensure_in_syspath('../../')

# Import third party libs
import yaml

# Import salt libs
import salt.states.file as filestate
from salt.exceptions import CommandExecutionError
import salt
import salt.utils
import os
import shutil

filestate.__env__ = 'base'
filestate.__salt__ = {'file.manage_file': False}
filestate.__opts__ = {'test': False, 'cachedir': ''}
filestate.__instance_id__ = ''
filestate.__grains__ = {}
filestate.__low__ = {}


@skipIf(NO_MOCK, NO_MOCK_REASON)
class TestFileState(TestCase):

    def test_serialize(self):
        def returner(contents, *args, **kwargs):
            returner.returned = contents
        returner.returned = None

        filestate.__salt__ = {
            'file.manage_file': returner
        }

        dataset = {
            "foo": True,
            "bar": 42,
            "baz": [1, 2, 3],
            "qux": 2.0
        }

        filestate.serialize('/tmp', dataset)
        self.assertEqual(yaml.load(returner.returned), dataset)

        filestate.serialize('/tmp', dataset, formatter="yaml")
        self.assertEqual(yaml.load(returner.returned), dataset)

        filestate.serialize('/tmp', dataset, formatter="json")
        self.assertEqual(json.loads(returner.returned), dataset)

        filestate.serialize('/tmp', dataset, formatter="python")
        self.assertEqual(returner.returned, pprint.pformat(dataset) + '\n')

    def test_contents_and_contents_pillar(self):
        def returner(contents, *args, **kwargs):
            returner.returned = contents
        returner.returned = None

        filestate.__salt__ = {
            'file.manage_file': returner
        }

        manage_mode_mock = MagicMock()
        filestate.__salt__['config.manage_mode'] = manage_mode_mock

        ret = filestate.managed('/tmp/foo', contents='hi', contents_pillar='foo:bar')
        self.assertEqual(False, ret['result'])

    def test_contents_pillar_adds_newline(self):
        # make sure the newline
        pillar_value = 'i am the pillar value'
        expected = '{0}\n'.format(pillar_value)

        self.run_contents_pillar(pillar_value, expected)

    def test_contents_pillar_doesnt_add_more_newlines(self):
        # make sure the newline
        pillar_value = 'i am the pillar value\n'

        self.run_contents_pillar(pillar_value, expected=pillar_value)

    def run_contents_pillar(self, pillar_value, expected):
        returner = MagicMock(return_value=None)

        filestate.__salt__ = {
            'file.manage_file': returner
        }

        path = '/tmp/foo'
        pillar_path = 'foo:bar'

        # the values don't matter here
        filestate.__salt__['config.manage_mode'] = MagicMock()
        filestate.__salt__['file.source_list'] = MagicMock(return_value=[None, None])
        filestate.__salt__['file.get_managed'] = MagicMock(return_value=[None, None, None])

        # pillar.get should return the pillar_value
        pillar_mock = MagicMock(return_value=pillar_value)
        filestate.__salt__['pillar.get'] = pillar_mock

        ret = filestate.managed(path, contents_pillar=pillar_path)

        # make sure the pillar_mock is called with the given path
        pillar_mock.assert_called_once_with(pillar_path)

        # make sure no errors are returned
        self.assertEqual(None, ret)

        # make sure the value is correct
        self.assertEqual(expected, returner.call_args[0][-3])


@skipIf(NO_MOCK, NO_MOCK_REASON)
class FileTestCase(TestCase):

    '''
    Test cases for salt.states.file
    '''
    # 'symlink' function tests: 1

    def test_symlink(self):
        '''
        Test to create a symlink.
        '''
        name = '/etc/grub.conf'
        target = '/boot/grub/grub.conf'
        user = 'salt'
        if salt.utils.is_windows():
            group = 'salt'
        else:
            group = 'saltstack'

        ret = {'name': name,
               'result': False,
               'comment': '',
               'changes': {}}

        mock_t = MagicMock(return_value=True)
        mock_f = MagicMock(return_value=False)
        mock_empty = MagicMock(return_value='')
        mock_uid = MagicMock(return_value='U1001')
        mock_gid = MagicMock(return_value='g1001')
        mock_target = MagicMock(return_value=target)
        mock_user = MagicMock(return_value=user)
        mock_grp = MagicMock(return_value=group)
        mock_os_error = MagicMock(side_effect=OSError)

        with patch.dict(filestate.__salt__, {'config.manage_mode': mock_t}):
            comt = ('Must provide name to file.symlink')
            ret.update({'comment': comt, 'name': ''})
            self.assertDictEqual(filestate.symlink('', target), ret)

        with patch.dict(filestate.__salt__, {'config.manage_mode': mock_t,
                                             'file.user_to_uid': mock_empty,
                                             'file.group_to_gid': mock_empty}):
            comt = ('User {0} does not exist. Group {1} does not exist.'.format(user, group))
            ret.update({'comment': comt, 'name': name})
            self.assertDictEqual(filestate.symlink(name, target, user=user,
                                                   group=group), ret)

        with patch.dict(filestate.__salt__, {'config.manage_mode': mock_t,
                                             'file.user_to_uid': mock_uid,
                                             'file.group_to_gid': mock_gid,
                                             'file.is_link': mock_f}):
            with patch.dict(filestate.__opts__, {'test': True}):
                with patch.object(os.path, 'exists', mock_f):
                    comt = ('Symlink {0} to {1}'
                            ' is set for creation').format(name, target)
                    ret.update({'comment': comt, 'result': None})
                    self.assertDictEqual(filestate.symlink(name, target,
                                                           user=user,
                                                           group=group), ret)

        with patch.dict(filestate.__salt__, {'config.manage_mode': mock_t,
                                             'file.user_to_uid': mock_uid,
                                             'file.group_to_gid': mock_gid,
                                             'file.is_link': mock_f}):
            with patch.dict(filestate.__opts__, {'test': False}):
                with patch.object(os.path, 'isdir', mock_f):
                    comt = ('Directory /etc for symlink is not present')
                    ret.update({'comment': comt, 'result': False})
                    self.assertDictEqual(filestate.symlink(name, target,
                                                           user=user,
                                                           group=group), ret)

        with patch.dict(filestate.__salt__, {'config.manage_mode': mock_t,
                                             'file.user_to_uid': mock_uid,
                                             'file.group_to_gid': mock_gid,
                                             'file.is_link': mock_t,
                                             'file.readlink': mock_target}):
            with patch.dict(filestate.__opts__, {'test': False}):
                with patch.object(os.path, 'isdir', mock_t):
                    with patch.object(salt.states.file, '_check_symlink_ownership', mock_t):
                        comt = ('Symlink {0} is present and owned by '
                                '{1}:{2}'.format(name, user, group))
                        ret.update({'comment': comt, 'result': True})
                        self.assertDictEqual(filestate.symlink(name, target,
                                                               user=user,
                                                               group=group), ret)

        with patch.dict(filestate.__salt__, {'config.manage_mode': mock_t,
                                             'file.user_to_uid': mock_uid,
                                             'file.group_to_gid': mock_gid,
                                             'file.is_link': mock_f,
                                             'file.readlink': mock_target}):
            with patch.dict(filestate.__opts__, {'test': False}):
                with patch.object(os.path, 'isdir', mock_t):
                    with patch.object(os.path, 'lexists', mock_t):
                        comt = ('File exists where the backup target SALT'
                                ' should go')
                        ret.update({'comment': comt, 'result': False})
                        self.assertDictEqual(filestate.symlink
                                             (name, target, user=user,
                                              group=group, backupname='SALT'),
                                             ret)

<<<<<<< HEAD
                        comt = ('Something exists where the backup target'
                                ' SALTshould go')
                        ret.update({'comment': comt, 'result': False})
                        self.assertDictEqual(filestate.symlink
                                            (name, target, user=user,
                                            group=group, backupname='SALT',
                                            force=True), ret)

=======
        with patch.dict(filestate.__salt__, {'config.manage_mode': mock_t,
                                             'file.user_to_uid': mock_uid,
                                             'file.group_to_gid': mock_gid,
                                             'file.is_link': mock_f,
                                             'file.readlink': mock_target}):
            with patch.dict(filestate.__opts__, {'test': False}):
                with patch.object(os.path, 'isdir', mock_t):
>>>>>>> 867d5502
                    with patch.object(os.path, 'isfile', mock_t):
                        comt = ('File exists where the symlink {0} should be'
                                .format(name))
                        ret.update({'comment': comt, 'result': False})
                        self.assertDictEqual(filestate.symlink
                                             (name, target, user=user,
                                              group=group), ret)

        with patch.dict(filestate.__salt__, {'config.manage_mode': mock_t,
                                             'file.user_to_uid': mock_uid,
                                             'file.group_to_gid': mock_gid,
                                             'file.is_link': mock_f,
                                             'file.readlink': mock_target,
                                             'file.symlink': mock_t,
                                             'user.info': mock_t,
                                             'file.lchown': mock_f}):
            with patch.dict(filestate.__opts__, {'test': False}):
                with patch.object(os.path, 'isdir', MagicMock(side_effect=[True, False])):
                    with patch.object(os.path, 'isfile', mock_t):
                        with patch.object(os.path, 'exists', mock_f):
                            comt = ('File exists where the symlink {0} should be'.format(name))
                            ret.update({'comment': comt, 'result': False})
                            self.assertDictEqual(filestate.symlink
                                                 (name, target, user=user,
                                                  group=group), ret)

        with patch.dict(filestate.__salt__, {'config.manage_mode': mock_t,
                                             'file.user_to_uid': mock_uid,
                                             'file.group_to_gid': mock_gid,
                                             'file.is_link': mock_f,
                                             'file.readlink': mock_target,
                                             'file.symlink': mock_t,
                                             'user.info': mock_t,
                                             'file.lchown': mock_f}):
            with patch.dict(filestate.__opts__, {'test': False}):
                with patch.object(os.path, 'isdir', MagicMock(side_effect=[True, False])):
                    with patch.object(os.path, 'isdir', mock_t):
                        with patch.object(os.path, 'exists', mock_f):
                            comt = ('Directory exists where the symlink {0} should be'.format(name))
                            ret.update({'comment': comt, 'result': False})
                            self.assertDictEqual(filestate.symlink
                                                 (name, target, user=user,
                                                  group=group), ret)

        with patch.dict(filestate.__salt__, {'config.manage_mode': mock_t,
                                             'file.user_to_uid': mock_uid,
                                             'file.group_to_gid': mock_gid,
                                             'file.is_link': mock_f,
                                             'file.readlink': mock_target,
                                             'file.symlink': mock_os_error,
                                             'user.info': mock_t,
                                             'file.lchown': mock_f}):
            with patch.dict(filestate.__opts__, {'test': False}):
                with patch.object(os.path, 'isdir', MagicMock(side_effect=[True, False])):
                    with patch.object(os.path, 'isfile', mock_f):
                        comt = ('Unable to create new symlink {0} -> '
                                '{1}: '.format(name, target))
                        ret.update({'comment': comt, 'result': False})
                        self.assertDictEqual(filestate.symlink
                                             (name, target, user=user,
                                              group=group), ret)

        with patch.dict(filestate.__salt__, {'config.manage_mode': mock_t,
                                             'file.user_to_uid': mock_uid,
                                             'file.group_to_gid': mock_gid,
                                             'file.is_link': mock_f,
                                             'file.readlink': mock_target,
                                             'file.symlink': mock_t,
                                             'user.info': mock_t,
                                             'file.lchown': mock_f,
                                             'file.get_user': mock_user,
                                             'file.get_group': mock_grp}):
            with patch.dict(filestate.__opts__, {'test': False}):
                with patch.object(os.path, 'isdir', MagicMock(side_effect=[True, False])):
                    with patch.object(os.path, 'isfile', mock_f):
                        comt = 'Created new symlink {0} -> {1}'.format(name, target)
                        ret.update({'comment': comt,
                                    'result': True,
                                    'changes': {'new': name}})
                        self.assertDictEqual(filestate.symlink
                                             (name, target, user=user,
                                              group=group), ret)

        with patch.dict(filestate.__salt__, {'config.manage_mode': mock_t,
                                             'file.user_to_uid': mock_uid,
                                             'file.group_to_gid': mock_gid,
                                             'file.is_link': mock_f,
                                             'file.readlink': mock_target,
                                             'file.symlink': mock_t,
                                             'user.info': mock_t,
                                             'file.lchown': mock_f,
                                             'file.get_user': mock_empty,
                                             'file.get_group': mock_empty}):
            with patch.dict(filestate.__opts__, {'test': False}):
                with patch.object(os.path, 'isdir', MagicMock(side_effect=[True, False])):
                    with patch.object(os.path, 'isfile', mock_f):
                        comt = ('Created new symlink {0} -> {1}, '
                                'but was unable to set ownership to '
                                '{2}:{3}'.format(name, target, user, group))
                        ret.update({'comment': comt,
                                    'result': False,
                                    'changes': {'new': name}})
                        self.assertDictEqual(filestate.symlink
                                             (name, target, user=user,
                                              group=group), ret)

    # 'absent' function tests: 1
    def test_absent(self):
        '''
        Test to make sure that the named file or directory is absent.
        '''
        name = '/fake/file.conf'

        ret = {'name': name,
               'result': False,
               'comment': '',
               'changes': {}}

        mock_t = MagicMock(return_value=True)
        mock_f = MagicMock(return_value=False)
        mock_file = MagicMock(side_effect=[True, CommandExecutionError])
        mock_tree = MagicMock(side_effect=[True, OSError])

        comt = ('Must provide name to file.absent')
        ret.update({'comment': comt, 'name': ''})

        with patch.object(os.path, 'islink', MagicMock(return_value=False)):
            self.assertDictEqual(filestate.absent(''), ret)

            with patch.object(os.path, 'isabs', mock_f):
                comt = ('Specified file {0} is not an absolute path'
                        .format(name))
                ret.update({'comment': comt, 'name': name})
                self.assertDictEqual(filestate.absent(name), ret)

            with patch.object(os.path, 'isabs', mock_t):
                comt = ('Refusing to make "/" absent')
                ret.update({'comment': comt, 'name': '/'})
                self.assertDictEqual(filestate.absent('/'), ret)

            with patch.object(os.path, 'isfile', mock_t):
                with patch.dict(filestate.__opts__, {'test': True}):
                    comt = ('File {0} is set for removal'.format(name))
                    ret.update({'comment': comt,
                                'name': name,
                                'result': None})
                    self.assertDictEqual(filestate.absent(name), ret)

                with patch.dict(filestate.__opts__, {'test': False}):
                    with patch.dict(filestate.__salt__,
                                    {'file.remove': mock_file}):
                        comt = ('Removed file {0}'.format(name))
                        ret.update({'comment': comt, 'result': True,
                                    'changes': {'removed': name}})
                        self.assertDictEqual(filestate.absent(name), ret)

                        comt = ('Removed file {0}'.format(name))
                        ret.update({'comment': '',
                                    'result': False,
                                    'changes': {}})
                        self.assertDictEqual(filestate.absent(name), ret)

            with patch.object(os.path, 'isfile', mock_f):
                with patch.object(os.path, 'isdir', mock_t):
                    with patch.dict(filestate.__opts__, {'test': True}):
                        comt = \
                            'Directory {0} is set for removal'.format(name)
                        ret.update({'comment': comt, 'result': None})
                        self.assertDictEqual(filestate.absent(name), ret)

                    with patch.dict(filestate.__opts__, {'test': False}):
                        with patch.dict(filestate.__salt__,
                                        {'file.remove': mock_tree}):
                            comt = ('Removed directory {0}'.format(name))
                            ret.update({'comment': comt, 'result': True,
                                        'changes': {'removed': name}})
                            self.assertDictEqual(filestate.absent(name), ret)

                            comt = \
                                'Failed to remove directory {0}'.format(name)
                            ret.update({'comment': comt, 'result': False,
                                        'changes': {}})
                            self.assertDictEqual(filestate.absent(name), ret)

                with patch.object(os.path, 'isdir', mock_f):
                    with patch.dict(filestate.__opts__, {'test': True}):
                        comt = ('File {0} is not present'.format(name))
                        ret.update({'comment': comt, 'result': True})
                        self.assertDictEqual(filestate.absent(name), ret)

    # 'exists' function tests: 1

    def test_exists(self):
        '''
        Test to verify that the named file or directory is present or exists.
        '''
        name = '/etc/grub.conf'

        ret = {'name': name,
               'result': False,
               'comment': '',
               'changes': {}}

        mock_t = MagicMock(return_value=True)
        mock_f = MagicMock(return_value=False)

        comt = ('Must provide name to file.exists')
        ret.update({'comment': comt, 'name': ''})
        self.assertDictEqual(filestate.exists(''), ret)

        with patch.object(os.path, 'exists', mock_f):
            comt = ('Specified path {0} does not exist'.format(name))
            ret.update({'comment': comt, 'name': name})
            self.assertDictEqual(filestate.exists(name), ret)

        with patch.object(os.path, 'exists', mock_t):
            comt = ('Path {0} exists'.format(name))
            ret.update({'comment': comt, 'result': True})
            self.assertDictEqual(filestate.exists(name), ret)

    # 'missing' function tests: 1

    def test_missing(self):
        '''
        Test to verify that the named file or directory is missing.
        '''
        name = '/etc/grub.conf'

        ret = {'name': name,
               'result': False,
               'comment': '',
               'changes': {}}

        mock_t = MagicMock(return_value=True)
        mock_f = MagicMock(return_value=False)

        comt = ('Must provide name to file.missing')
        ret.update({'comment': comt, 'name': ''})
        self.assertDictEqual(filestate.missing(''), ret)

        with patch.object(os.path, 'exists', mock_t):
            comt = ('Specified path {0} exists'.format(name))
            ret.update({'comment': comt, 'name': name})
            self.assertDictEqual(filestate.missing(name), ret)

        with patch.object(os.path, 'exists', mock_f):
            comt = ('Path {0} is missing'.format(name))
            ret.update({'comment': comt, 'result': True})
            self.assertDictEqual(filestate.missing(name), ret)

    # 'managed' function tests: 1

    @patch('salt.states.file._load_accumulators',
           MagicMock(return_value=([], [])))
    def test_managed(self):
        '''
        Test to manage a given file, this function allows for a file to be
        downloaded from the salt master and potentially run through a templating
        system.
        '''
        name = '/etc/grub.conf'
        user = 'salt'
        group = 'saltstack'

        ret = {'name': name,
               'result': False,
               'comment': '',
               'changes': {}}

        mock_t = MagicMock(return_value=True)
        mock_f = MagicMock(return_value=False)
        mock_cmd_fail = MagicMock(return_value={'retcode': 1})
        mock_uid = MagicMock(side_effect=['', 'U12', 'U12', 'U12', 'U12', 'U12',
                                          'U12', 'U12', 'U12', 'U12', 'U12',
                                          'U12', 'U12', 'U12', 'U12', 'U12'])
        mock_gid = MagicMock(side_effect=['', 'G12', 'G12', 'G12', 'G12', 'G12',
                                          'G12', 'G12', 'G12', 'G12', 'G12',
                                          'G12', 'G12', 'G12', 'G12', 'G12'])
        mock_if = MagicMock(side_effect=[True, False, False, False, False,
                                         False, False, False])
        mock_ret = MagicMock(return_value=(ret, None))
        mock_dict = MagicMock(return_value={})
        mock_cp = MagicMock(side_effect=[Exception, True])
        mock_ex = MagicMock(side_effect=[Exception, {'changes': {name: name}},
                                         True, Exception])
        mock_mng = MagicMock(side_effect=[Exception, ('', '', ''), ('', '', ''),
                                          ('', '', True), ('', '', True),
                                          ('', '', ''), ('', '', '')])
        mock_file = MagicMock(side_effect=[CommandExecutionError, ('', ''),
                                           ('', ''), ('', ''), ('', ''),
                                           ('', ''), ('', ''), ('', ''),
                                           ('', '')])
        with patch.dict(filestate.__salt__,
                        {'config.manage_mode': mock_t,
                         'file.user_to_uid': mock_uid,
                         'file.group_to_gid': mock_gid,
                         'file.file_exists': mock_if,
                         'file.check_perms': mock_ret,
                         'file.check_managed_changes': mock_dict,
                         'file.get_managed': mock_mng,
                         'file.source_list': mock_file,
                         'file.copy': mock_cp,
                         'file.manage_file': mock_ex,
                         'cmd.run_all': mock_cmd_fail}):
            comt = ('Must provide name to file.exists')
            ret.update({'comment': comt, 'name': ''})
            self.assertDictEqual(filestate.managed(''), ret)

            with patch.object(os.path, 'isfile', mock_f):
                comt = ('File {0} is not present and is not set for '
                        'creation'.format(name))
                ret.update({'comment': comt, 'name': name, 'result': True})
                self.assertDictEqual(filestate.managed(name, create=False),
                                     ret)

            comt = ('User salt is not available Group saltstack'
                    ' is not available')
            ret.update({'comment': comt, 'result': False})
            self.assertDictEqual(filestate.managed(name, user=user,
                                                   group=group), ret)

            with patch.object(os.path, 'isabs', mock_f):
                comt = ('Specified file {0} is not an absolute path'
                        .format(name))
                ret.update({'comment': comt, 'result': False})
                self.assertDictEqual(filestate.managed(name, user=user,
                                                       group=group), ret)

            with patch.object(os.path, 'isabs', mock_t):
                with patch.object(os.path, 'isdir', mock_t):
                    comt = ('Specified target {0} is a directory'.format(name))
                    ret.update({'comment': comt})
                    self.assertDictEqual(filestate.managed(name, user=user,
                                                           group=group), ret)

                with patch.object(os.path, 'isdir', mock_f):
                    comt = ('Context must be formed as a dict')
                    ret.update({'comment': comt})
                    self.assertDictEqual(filestate.managed(name, user=user,
                                                           group=group,
                                                           context=True), ret)

                    comt = ('Defaults must be formed as a dict')
                    ret.update({'comment': comt})
                    self.assertDictEqual(filestate.managed(name, user=user,
                                                           group=group,
                                                           defaults=True), ret)

                    comt = ('Only one of contents, contents_pillar, '
                            'and contents_grains is permitted')
                    ret.update({'comment': comt})
                    self.assertDictEqual(filestate.managed
                                         (name, user=user, group=group,
                                          contents='A', contents_grains='B',
                                          contents_pillar='C'), ret)

                    with patch.object(os.path, 'exists', mock_t):
                        with patch.dict(filestate.__opts__, {'test': True}):
                            comt = ('File {0} not updated'.format(name))
                            ret.update({'comment': comt})
                            self.assertDictEqual(filestate.managed
                                                 (name, user=user, group=group,
                                                  replace=False), ret)

                            comt = ('The file {0} is in the correct state'
                                    .format(name))
                            ret.update({'comment': comt, 'result': True})
                            self.assertDictEqual(filestate.managed
                                                 (name, user=user, contents='A',
                                                  group=group), ret)

                    with patch.object(os.path, 'exists', mock_f):
                        with patch.dict(filestate.__opts__,
                                        {'test': False}):
                            comt = ('Unable to manage file: ')
                            ret.update({'comment': comt, 'result': False})
                            self.assertDictEqual(filestate.managed
                                                 (name, user=user, group=group,
                                                  contents='A'), ret)

                            comt = ('Unable to manage file: ')
                            ret.update({'comment': comt, 'result': False})
                            self.assertDictEqual(filestate.managed
                                                 (name, user=user, group=group,
                                                  contents='A'), ret)

                            with patch.object(salt.utils, 'mkstemp',
                                              return_value=name):
                                comt = ('Unable to copy file {0} to {1}: '
                                        .format(name, name))
                                ret.update({'comment': comt, 'result': False})
                                self.assertDictEqual(filestate.managed
                                                     (name, user=user,
                                                      group=group,
                                                      check_cmd='A'), ret)

                            comt = ('Unable to check_cmd file: ')
                            ret.update({'comment': comt, 'result': False})
                            self.assertDictEqual(filestate.managed
                                                 (name, user=user, group=group,
                                                  check_cmd='A'), ret)

                            comt = ('check_cmd execution failed')
                            ret.update({'comment': comt, 'result': False,
                                        'skip_watch': True})
                            self.assertDictEqual(filestate.managed
                                                 (name, user=user, group=group,
                                                  check_cmd='A'), ret)

                            comt = ('check_cmd execution failed')
                            ret.update({'comment': True})
                            ret.pop('skip_watch', None)
                            self.assertDictEqual(filestate.managed
                                                 (name, user=user, group=group),
                                                 ret)

                            self.assertTrue(filestate.managed
                                            (name, user=user, group=group))

                            comt = ('Unable to manage file: ')
                            ret.update({'comment': comt})
                            self.assertDictEqual(filestate.managed
                                                 (name, user=user, group=group),
                                                 ret)

    # 'directory' function tests: 1

    def test_directory(self):
        '''
        Test to ensure that a named directory is present and has the right perms
        '''
        name = '/etc/grub.conf'
        user = 'salt'
        group = 'saltstack'

        ret = {'name': name,
               'result': False,
               'comment': '',
               'changes': {}}

        comt = ('Must provide name to file.directory')
        ret.update({'comment': comt, 'name': ''})
        self.assertDictEqual(filestate.directory(''), ret)

        mock_t = MagicMock(return_value=True)
        mock_f = MagicMock(return_value=False)
        mock_perms = MagicMock(return_value=(ret, ''))
        mock_uid = MagicMock(side_effect=['', 'U12', 'U12', 'U12', 'U12', 'U12',
                                          'U12', 'U12', 'U12', 'U12', 'U12'])
        mock_gid = MagicMock(side_effect=['', 'G12', 'G12', 'G12', 'G12', 'G12',
                                          'G12', 'G12', 'G12', 'G12', 'G12'])
        with patch.dict(filestate.__salt__, {'config.manage_mode': mock_t,
                                             'file.user_to_uid': mock_uid,
                                             'file.group_to_gid': mock_gid,
                                             'file.stats': mock_f,
                                             'file.check_perms': mock_perms}):
            if salt.utils.is_windows():
                comt = ('User salt is not available Group salt'
                        ' is not available')
            else:
                comt = ('User salt is not available Group saltstack'
                        ' is not available')
            ret.update({'comment': comt, 'name': name})
            self.assertDictEqual(filestate.directory(name, user=user,
                                                     group=group), ret)

            with patch.object(os.path, 'isabs', mock_f):
                comt = ('Specified file {0} is not an absolute path'
                        .format(name))
                ret.update({'comment': comt})
                self.assertDictEqual(filestate.directory(name, user=user,
                                                         group=group), ret)

            with patch.object(os.path, 'isabs', mock_t):
                with patch.object(os.path, 'isfile',
                                  MagicMock(side_effect=[True, True, False,
                                                         True, True, True,
                                                         False])):
                    with patch.object(os.path, 'lexists', mock_t):
                        comt = ('File exists where the backup target'
                                ' A should go')
                        ret.update({'comment': comt})
                        self.assertDictEqual(filestate.directory
                                             (name, user=user,
                                              group=group,
                                              backupname='A'), ret)

                    with patch.object(os.path, 'isfile', mock_t):
                        comt = ('Specified location {0} exists and is a file'
                                .format(name))
                        ret.update({'comment': comt})
                        self.assertDictEqual(filestate.directory(name, user=user,
                                                                 group=group), ret)

                    with patch.object(os.path, 'islink', mock_t):
                        comt = ('Specified location {0} exists and is a symlink'
                                .format(name))
                        ret.update({'comment': comt})
                        self.assertDictEqual(filestate.directory(name,
                                                                 user=user,
                                                                 group=group),
                                             ret)

                with patch.object(os.path, 'isfile', mock_f):
                    with patch.dict(filestate.__opts__, {'test': True}):
                        comt = ('The following files will be changed:\n{0}:'
                                ' directory - new\n'.format(name))
                        ret.update({'comment': comt, 'result': None})
                        self.assertDictEqual(filestate.directory(name,
                                                                 user=user,
                                                                 group=group),
                                             ret)

                    with patch.dict(filestate.__opts__, {'test': False}):
                        with patch.object(os.path, 'isdir', mock_f):
                            comt = ('No directory to create {0} in'
                                    .format(name))
                            ret.update({'comment': comt, 'result': False})
                            self.assertDictEqual(filestate.directory
                                                 (name, user=user, group=group),
                                                 ret)

                        with patch.object(os.path, 'isdir',
                                          MagicMock(side_effect=[True, False])):
                            comt = ('Failed to create directory {0}'
                                    .format(name))
                            ret.update({'comment': comt, 'result': False})
                            self.assertDictEqual(filestate.directory
                                                 (name, user=user, group=group),
                                                 ret)

                        recurse = ['ignore_files', 'ignore_dirs']
                        with patch.object(os.path, 'isdir', mock_t):
                            self.assertDictEqual(filestate.directory
                                                 (name, user=user,
                                                  recurse=recurse, group=group),
                                                 ret)

                            self.assertDictEqual(filestate.directory
                                                 (name, user=user, group=group),
                                                 ret)

    # 'recurse' function tests: 1

    def test_recurse(self):
        '''
        Test to recurse through a subdirectory on the master
        and copy said subdirectory over to the specified path.
        '''
        name = '/opt/code/flask'
        source = 'salt://code/flask'
        user = 'salt'
        group = 'saltstack'

        ret = {'name': name,
               'result': False,
               'comment': '',
               'changes': {}}

        comt = ("'mode' is not allowed in 'file.recurse'."
                " Please use 'file_mode' and 'dir_mode'.")
        ret.update({'comment': comt})
        self.assertDictEqual(filestate.recurse(name, source, mode='W'), ret)

        mock_t = MagicMock(return_value=True)
        mock_f = MagicMock(return_value=False)
        mock_uid = MagicMock(return_value='')
        mock_gid = MagicMock(return_value='')
        mock_l = MagicMock(return_value=[])
        mock_emt = MagicMock(side_effect=[[], ['code/flask'], ['code/flask']])
        mock_lst = MagicMock(side_effect=[CommandExecutionError, (source, ''),
                                          (source, ''), (source, '')])
        with patch.dict(filestate.__salt__, {'config.manage_mode': mock_t,
                                             'file.user_to_uid': mock_uid,
                                             'file.group_to_gid': mock_gid,
                                             'file.source_list': mock_lst,
                                             'cp.list_master_dirs': mock_emt,
                                             'cp.list_master': mock_l}):
            comt = ('User salt is not available Group saltstack'
                    ' is not available')
            ret.update({'comment': comt})
            self.assertDictEqual(filestate.recurse(name, source, user=user,
                                                   group=group), ret)

            with patch.object(os.path, 'isabs', mock_f):
                comt = ('Specified file {0} is not an absolute path'
                        .format(name))
                ret.update({'comment': comt})
                self.assertDictEqual(filestate.recurse(name, source), ret)

            with patch.object(os.path, 'isabs', mock_t):
                comt = ("Invalid source '1' (must be a salt:// URI)")
                ret.update({'comment': comt})
                self.assertDictEqual(filestate.recurse(name, 1), ret)

                comt = ("Invalid source '//code/flask' (must be a salt:// URI)")
                ret.update({'comment': comt})
                self.assertDictEqual(filestate.recurse(name, '//code/flask'),
                                     ret)

                comt = ('Recurse failed: ')
                ret.update({'comment': comt})
                self.assertDictEqual(filestate.recurse(name, source), ret)

                comt = ("The directory 'salt://code/flask' does not exist"
                        " on the salt fileserver in saltenv 'base'")
                ret.update({'comment': comt})
                self.assertDictEqual(filestate.recurse(name, source), ret)

                with patch.object(os.path, 'isdir', mock_f):
                    with patch.object(os.path, 'exists', mock_t):
                        comt = ('The path {0} exists and is not a directory'
                                .format(name))
                        ret.update({'comment': comt})
                        self.assertDictEqual(filestate.recurse(name, source),
                                             ret)

                with patch.object(os.path, 'isdir', mock_t):
                    comt = ('The directory {0} is in the correct state'
                            .format(name))
                    ret.update({'comment': comt, 'result': True})
                    self.assertDictEqual(filestate.recurse(name, source), ret)

    # 'replace' function tests: 1

    def test_replace(self):
        '''
        Test to maintain an edit in a file.
        '''
        name = '/etc/grub.conf'
        pattern = ('CentOS +')
        repl = 'salt'

        ret = {'name': name,
               'result': False,
               'comment': '',
               'changes': {}}

        comt = ('Must provide name to file.replace')
        ret.update({'comment': comt, 'name': ''})
        self.assertDictEqual(filestate.replace('', pattern, repl), ret)

        mock_t = MagicMock(return_value=True)
        mock_f = MagicMock(return_value=False)
        with patch.object(os.path, 'isabs', mock_f):
            comt = ('Specified file {0} is not an absolute path'.format(name))
            ret.update({'comment': comt, 'name': name})
            self.assertDictEqual(filestate.replace(name, pattern, repl), ret)

        with patch.object(os.path, 'isabs', mock_t):
            with patch.object(os.path, 'exists', mock_t):
                with patch.dict(filestate.__salt__, {'file.replace': mock_f}):
                    with patch.dict(filestate.__opts__, {'test': False}):
                        comt = ('No changes needed to be made')
                        ret.update({'comment': comt, 'name': name,
                                    'result': True})
                        self.assertDictEqual(filestate.replace(name, pattern,
                                                               repl), ret)

    # 'blockreplace' function tests: 1

    @patch('salt.states.file._load_accumulators',
           MagicMock(return_value=([], [])))
    def test_blockreplace(self):
        '''
        Test to maintain an edit in a file in a zone
        delimited by two line markers.
        '''
        name = '/etc/hosts'

        ret = {'name': name,
               'result': False,
               'comment': '',
               'changes': {}}

        comt = ('Must provide name to file.blockreplace')
        ret.update({'comment': comt, 'name': ''})
        self.assertDictEqual(filestate.blockreplace(''), ret)

        mock_t = MagicMock(return_value=True)
        mock_f = MagicMock(return_value=False)
        with patch.object(os.path, 'isabs', mock_f):
            comt = ('Specified file {0} is not an absolute path'.format(name))
            ret.update({'comment': comt, 'name': name})
            self.assertDictEqual(filestate.blockreplace(name), ret)

        with patch.object(os.path, 'isabs', mock_t):
            with patch.dict(filestate.__salt__, {'file.blockreplace': mock_t}):
                with patch.dict(filestate.__opts__, {'test': True}):
                    comt = ('Changes would be made')
                    ret.update({'comment': comt, 'result': None,
                                'changes': {'diff': True}})
                    self.assertDictEqual(filestate.blockreplace(name), ret)

    # 'comment' function tests: 1

    def test_comment(self):
        '''
        Test to comment out specified lines in a file.
        '''
        name = '/etc/fstab'
        regex = 'bind 127.0.0.1'

        ret = {'name': name,
               'result': False,
               'comment': '',
               'changes': {}}

        comt = ('Must provide name to file.comment')
        ret.update({'comment': comt, 'name': ''})
        self.assertDictEqual(filestate.comment('', regex), ret)

        mock_t = MagicMock(return_value=True)
        mock_f = MagicMock(return_value=False)
        mock = MagicMock(side_effect=[False, True, False, False])
        with patch.object(os.path, 'isabs', mock_f):
            comt = ('Specified file {0} is not an absolute path'.format(name))
            ret.update({'comment': comt, 'name': name})
            self.assertDictEqual(filestate.comment(name, regex), ret)

        with patch.object(os.path, 'isabs', mock_t):
            with patch.dict(filestate.__salt__,
                            {'file.contains_regex_multiline': mock,
                             'file.search': mock}):
                comt = ('Pattern already commented')
                ret.update({'comment': comt, 'result': True})
                self.assertDictEqual(filestate.comment(name, regex), ret)

                comt = ('{0}: Pattern not found'.format(regex))
                ret.update({'comment': comt, 'result': False})
                self.assertDictEqual(filestate.comment(name, regex), ret)

            with patch.dict(filestate.__salt__,
                            {'file.contains_regex_multiline': mock_t,
                             'file.search': mock_t,
                             'file.comment': mock_t,
                             'file.comment_line': mock_t}):
                with patch.dict(filestate.__opts__, {'test': True}):
                    comt = ('File {0} is set to be updated'.format(name))
                    ret.update({'comment': comt, 'result': None})
                    self.assertDictEqual(filestate.comment(name, regex), ret)

                with patch.dict(filestate.__opts__, {'test': False}):
                    with patch.object(salt.utils, 'fopen',
                                      MagicMock(mock_open())):
                        comt = ('Commented lines successfully')
                        ret.update({'comment': comt, 'result': True})
                        self.assertDictEqual(filestate.comment(name, regex),
                                             ret)

    # 'uncomment' function tests: 1

    def test_uncomment(self):
        '''
        Test to uncomment specified commented lines in a file
        '''
        name = '/etc/fstab'
        regex = 'bind 127.0.0.1'

        ret = {'name': name,
               'result': False,
               'comment': '',
               'changes': {}}

        comt = ('Must provide name to file.uncomment')
        ret.update({'comment': comt, 'name': ''})
        self.assertDictEqual(filestate.uncomment('', regex), ret)

        mock_t = MagicMock(return_value=True)
        mock_f = MagicMock(return_value=False)
        mock = MagicMock(side_effect=[True, False, False, False, True, False,
                                      True, True])
        with patch.object(os.path, 'isabs', mock_f):
            comt = ('Specified file {0} is not an absolute path'.format(name))
            ret.update({'comment': comt, 'name': name})
            self.assertDictEqual(filestate.uncomment(name, regex), ret)

        with patch.object(os.path, 'isabs', mock_t):
            with patch.dict(filestate.__salt__,
                            {'file.contains_regex_multiline': mock,
                             'file.search': mock,
                             'file.uncomment': mock_t,
                             'file.comment_line': mock_t}):
                comt = ('Pattern already uncommented')
                ret.update({'comment': comt, 'result': True})
                self.assertDictEqual(filestate.uncomment(name, regex), ret)

                comt = ('{0}: Pattern not found'.format(regex))
                ret.update({'comment': comt, 'result': False})
                self.assertDictEqual(filestate.uncomment(name, regex), ret)

                with patch.dict(filestate.__opts__, {'test': True}):
                    comt = ('File {0} is set to be updated'.format(name))
                    ret.update({'comment': comt, 'result': None})
                    self.assertDictEqual(filestate.uncomment(name, regex), ret)

                with patch.dict(filestate.__opts__, {'test': False}):
                    with patch.object(salt.utils, 'fopen',
                                      MagicMock(mock_open())):
                        comt = ('Uncommented lines successfully')
                        ret.update({'comment': comt, 'result': True})
                        self.assertDictEqual(filestate.uncomment(name, regex), ret)

    # 'append' function tests: 1

    def test_append(self):
        '''
        Test to ensure that some text appears at the end of a file.
        '''
        name = '/etc/motd'
        source = ['salt://motd/hr-messages.tmpl']
        sources = ['salt://motd/devops-messages.tmpl']
        text = ['Trust no one unless you have eaten much salt with him.']

        ret = {'name': name,
               'result': False,
               'comment': '',
               'changes': {}}

        comt = ('Must provide name to file.append')
        ret.update({'comment': comt, 'name': ''})
        self.assertDictEqual(filestate.append(''), ret)

        comt = ('source and sources are mutually exclusive')
        ret.update({'comment': comt, 'name': name})
        self.assertDictEqual(filestate.append(name, source=source,
                                              sources=sources), ret)

        mock_t = MagicMock(return_value=True)
        mock_f = MagicMock(return_value=False)
        mock_err = MagicMock(side_effect=[TypeError, True, True])
        with patch.dict(filestate.__salt__,
                        {'file.directory_exists': mock_f,
                         'file.makedirs': mock_t,
                         'file.stats': mock_f,
                         'cp.get_template': mock_f,
                         'file.contains_regex_multiline': mock_err,
                         'file.search': mock_err}):
            with patch.object(os.path, 'isdir', mock_t):
                comt = ('The following files will be changed:\n/etc:'
                        ' directory - new\n')
                ret.update({'comment': comt, 'name': name})
                self.assertDictEqual(filestate.append(name, makedirs=True), ret)

            with patch.object(os.path, 'isabs', mock_f):
                comt = ('Specified file {0} is not an absolute path'
                        .format(name))
                ret.update({'comment': comt})
                self.assertDictEqual(filestate.append(name), ret)

            with patch.object(os.path, 'isabs', mock_t):
                with patch.object(os.path, 'exists', mock_t):
                    comt = ("Failed to load template file {0}".format(source))
                    ret.update({'comment': comt, 'name': source, 'data': []})
                    self.assertDictEqual(filestate.append(name, source=source),
                                         ret)

                    ret.pop('data', None)
                    ret.update({'name': name})
                    with patch.object(salt.utils, 'fopen',
                                      MagicMock(mock_open(read_data=''))):
                        comt = ('No text found to append. Nothing appended')
                        ret.update({'comment': comt})
                        self.assertDictEqual(filestate.append(name, text=text),
                                             ret)

                        with patch.object(salt.utils, 'istextfile', mock_f):
                            with patch.dict(filestate.__opts__, {'test': True}):
                                change = {'diff': 'Replace binary file'}
                                ret.update({'comment': '', 'result': None,
                                            'changes': change})
                                self.assertDictEqual(filestate.append
                                                     (name, text=text), ret)

                            with patch.dict(filestate.__opts__,
                                            {'test': False}):
                                comt = ('File {0} is in correct state'
                                        .format(name))
                                ret.update({'comment': comt, 'result': True,
                                            'changes': {}})
                                self.assertDictEqual(filestate.append
                                                     (name, text=text), ret)

    # 'prepend' function tests: 1

    def test_prepend(self):
        '''
        Test to ensure that some text appears at the beginning of a file.
        '''
        name = '/etc/motd'
        source = ['salt://motd/hr-messages.tmpl']
        sources = ['salt://motd/devops-messages.tmpl']
        text = ['Trust no one unless you have eaten much salt with him.']

        ret = {'name': name,
               'result': False,
               'comment': '',
               'changes': {}}

        comt = ('Must provide name to file.prepend')
        ret.update({'comment': comt, 'name': ''})
        self.assertDictEqual(filestate.prepend(''), ret)

        comt = ('source and sources are mutually exclusive')
        ret.update({'comment': comt, 'name': name})
        self.assertDictEqual(filestate.prepend(name, source=source,
                                               sources=sources), ret)

        mock_t = MagicMock(return_value=True)
        mock_f = MagicMock(return_value=False)
        with patch.dict(filestate.__salt__,
                        {'file.directory_exists': mock_f,
                         'file.makedirs': mock_t,
                         'file.stats': mock_f,
                         'cp.get_template': mock_f,
                         'file.contains_regex_multiline': mock_f,
                         'file.search': mock_f,
                         'file.prepend': mock_t}):
            with patch.object(os.path, 'isdir', mock_t):
                comt = ('The following files will be changed:\n/etc:'
                        ' directory - new\n')
                ret.update({'comment': comt, 'name': name})
                self.assertDictEqual(filestate.prepend(name, makedirs=True),
                                     ret)

            with patch.object(os.path, 'isabs', mock_f):
                comt = ('Specified file {0} is not an absolute path'
                        .format(name))
                ret.update({'comment': comt})
                self.assertDictEqual(filestate.prepend(name), ret)

            with patch.object(os.path, 'isabs', mock_t):
                with patch.object(os.path, 'exists', mock_t):
                    comt = ("Failed to load template file {0}".format(source))
                    ret.update({'comment': comt, 'name': source, 'data': []})
                    self.assertDictEqual(filestate.prepend(name, source=source),
                                         ret)

                    ret.pop('data', None)
                    ret.update({'name': name})
                    with patch.object(salt.utils, 'fopen',
                                      MagicMock(mock_open(read_data=''))):
                        with patch.object(salt.utils, 'istextfile', mock_f):
                            with patch.dict(filestate.__opts__, {'test': True}):
                                change = {'diff': 'Replace binary file'}
                                comt = ('File {0} is set to be updated'
                                        .format(name))
                                ret.update({'comment': comt, 'result': None,
                                            'changes': change})
                                self.assertDictEqual(filestate.prepend
                                                     (name, text=text), ret)

                            with patch.dict(filestate.__opts__,
                                            {'test': False}):
                                comt = ('Prepended 1 lines')
                                ret.update({'comment': comt, 'result': True,
                                            'changes': {}})
                                self.assertDictEqual(filestate.prepend
                                                     (name, text=text), ret)

    # 'patch' function tests: 1

    def test_patch(self):
        '''
        Test to apply a patch to a file.
        '''
        name = '/opt/file.txt'
        source = 'salt://file.patch'
        ha_sh = 'md5=e138491e9d5b97023cea823fe17bac22'

        ret = {'name': name,
               'result': False,
               'comment': '',
               'changes': {}}

        comt = ('Must provide name to file.patch')
        ret.update({'comment': comt, 'name': ''})
        self.assertDictEqual(filestate.patch(''), ret)

        comt = ('{0}: file not found'.format(name))
        ret.update({'comment': comt, 'name': name})
        self.assertDictEqual(filestate.patch(name), ret)

        mock_t = MagicMock(return_value=True)
        mock_true = MagicMock(side_effect=[True, False, False, False, False])
        mock_false = MagicMock(side_effect=[False, True, True, True])
        mock_ret = MagicMock(return_value={'retcode': True})
        with patch.object(os.path, 'isabs', mock_t):
            with patch.object(os.path, 'exists', mock_t):
                comt = ('Source is required')
                ret.update({'comment': comt})
                self.assertDictEqual(filestate.patch(name), ret)

                comt = ('Hash is required')
                ret.update({'comment': comt})
                self.assertDictEqual(filestate.patch(name, source=source), ret)

                with patch.dict(filestate.__salt__,
                                {'file.check_hash': mock_true,
                                 'cp.cache_file': mock_false,
                                 'file.patch': mock_ret}):
                    comt = ('Patch is already applied')
                    ret.update({'comment': comt, 'result': True})
                    self.assertDictEqual(filestate.patch(name, source=source,
                                                         hash=ha_sh), ret)

                    comt = ("Unable to cache salt://file.patch"
                            " from saltenv 'base'")
                    ret.update({'comment': comt, 'result': False})
                    self.assertDictEqual(filestate.patch(name, source=source,
                                                         hash=ha_sh), ret)

                    with patch.dict(filestate.__opts__, {'test': True}):
                        comt = ('File /opt/file.txt will be patched')
                        ret.update({'comment': comt, 'result': None,
                                    'changes': {'retcode': True}})
                        self.assertDictEqual(filestate.patch(name,
                                                             source=source,
                                                             hash=ha_sh), ret)

                    with patch.dict(filestate.__opts__, {'test': False}):
                        ret.update({'comment': '', 'result': False})
                        self.assertDictEqual(filestate.patch(name,
                                                             source=source,
                                                             hash=ha_sh), ret)

                        self.assertDictEqual(filestate.patch
                                             (name, source=source, hash=ha_sh,
                                              dry_run_first=False), ret)

    # 'touch' function tests: 1

    def test_touch(self):
        '''
        Test to replicate the 'nix "touch" command to create a new empty
        file or update the atime and mtime of an existing file.
        '''
        name = '/var/log/httpd/logrotate.empty'

        ret = {'name': name,
               'result': False,
               'comment': '',
               'changes': {}}

        comt = ('Must provide name to file.touch')
        ret.update({'comment': comt, 'name': ''})
        self.assertDictEqual(filestate.touch(''), ret)

        mock_t = MagicMock(return_value=True)
        mock_f = MagicMock(return_value=False)
        with patch.object(os.path, 'isabs', mock_f):
            comt = ('Specified file {0} is not an absolute path'.format(name))
            ret.update({'comment': comt, 'name': name})
            self.assertDictEqual(filestate.touch(name), ret)

        with patch.object(os.path, 'isabs', mock_t):
            with patch.object(os.path, 'exists', mock_f):
                with patch.dict(filestate.__opts__, {'test': True}):
                    comt = ('File {0} is set to be created'.format(name))
                    ret.update({'comment': comt, 'result': None})
                    self.assertDictEqual(filestate.touch(name), ret)

            with patch.dict(filestate.__opts__, {'test': False}):
                with patch.object(os.path, 'isdir', mock_f):
                    comt = ('Directory not present to touch file {0}'
                            .format(name))
                    ret.update({'comment': comt, 'result': False})
                    self.assertDictEqual(filestate.touch(name), ret)

                with patch.object(os.path, 'isdir', mock_t):
                    with patch.dict(filestate.__salt__, {'file.touch': mock_t}):
                        comt = ('Created empty file {0}'.format(name))
                        ret.update({'comment': comt, 'result': True,
                                    'changes': {'new': name}})
                        self.assertDictEqual(filestate.touch(name), ret)

    # 'copy' function tests: 1

    def test_copy(self):
        '''
        Test if the source file exists on the system, copy it to the named file.
        '''
        name = '/tmp/salt'
        source = '/tmp/salt/salt'
        user = 'salt'
        group = 'saltstack'

        ret = {'name': name,
               'result': False,
               'comment': '',
               'changes': {}}

        comt = ('Must provide name to file.comment')
        ret.update({'comment': comt, 'name': ''})
        self.assertDictEqual(filestate.copy('', source), ret)

        mock_t = MagicMock(return_value=True)
        mock_f = MagicMock(return_value=False)
        mock_uid = MagicMock(side_effect=[''])
        mock_gid = MagicMock(side_effect=[''])
        mock_user = MagicMock(return_value=user)
        mock_grp = MagicMock(return_value=group)
        mock_io = MagicMock(side_effect=IOError)
        with patch.object(os.path, 'isabs', mock_f):
            comt = ('Specified file {0} is not an absolute path'.format(name))
            ret.update({'comment': comt, 'name': name})
            self.assertDictEqual(filestate.copy(name, source), ret)

        with patch.object(os.path, 'isabs', mock_t):
            with patch.object(os.path, 'exists', mock_f):
                comt = ('Source file "{0}" is not present'.format(source))
                ret.update({'comment': comt, 'result': False})
                self.assertDictEqual(filestate.copy(name, source), ret)

            with patch.object(os.path, 'exists', mock_t):
                with patch.dict(filestate.__salt__,
                                {'file.user_to_uid': mock_uid,
                                 'file.group_to_gid': mock_gid,
                                 'file.get_user': mock_user,
                                 'file.get_group': mock_grp,
                                 'file.get_mode': mock_grp,
                                 'file.check_perms': mock_t}):
                    comt = ('User salt is not available Group '
                            'saltstack is not available')
                    ret.update({'comment': comt, 'result': False})
                    self.assertDictEqual(filestate.copy(name, source, user=user,
                                                        group=group), ret)

                    comt1 = ('Failed to delete "{0}" in preparation for'
                             ' forced move'.format(name))
                    comt2 = ('The target file "{0}" exists and will not be '
                             'overwritten'.format(name))
                    comt3 = ('File "{0}" is set to be copied to "{1}"'
                             .format(source, name))
                    with patch.object(os.path, 'isdir', mock_f):
                        with patch.object(os.path, 'lexists', mock_t):
                            with patch.dict(filestate.__opts__,
                                            {'test': False}):
                                with patch.dict(filestate.__salt__,
                                                {'file.remove': mock_io}):
                                    ret.update({'comment': comt1,
                                                'result': False})
                                    self.assertDictEqual(filestate.copy
                                                         (name, source,
                                                          preserve=True,
                                                          force=True), ret)

                                with patch.object(os.path, 'isfile', mock_t):
                                    ret.update({'comment': comt2,
                                                'result': True})
                                    self.assertDictEqual(filestate.copy
                                                         (name, source,
                                                          preserve=True), ret)

                        with patch.object(os.path, 'lexists', mock_f):
                            with patch.dict(filestate.__opts__, {'test': True}):
                                ret.update({'comment': comt3, 'result': None})
                                self.assertDictEqual(filestate.copy
                                                     (name, source,
                                                      preserve=True), ret)

                            with patch.dict(filestate.__opts__, {'test': False}):
                                comt = ('The target directory /tmp is'
                                        ' not present')
                                ret.update({'comment': comt, 'result': False})
                                self.assertDictEqual(filestate.copy
                                                     (name, source,
                                                      preserve=True), ret)

                    with patch.object(os.path, 'isdir', mock_t):
                        with patch.dict(filestate.__opts__, {'test': False}):
                            with patch.object(shutil, 'copy',
                                              MagicMock(side_effect=[IOError,
                                                                     True])):
                                comt = ('Failed to copy "{0}" to "{1}"'
                                        .format(source, name))
                                ret.update({'comment': comt, 'result': False})
                                self.assertDictEqual(filestate.copy
                                                     (name, source,
                                                      preserve=True), ret)

                                comt = ('Copied "{0}" to "{1}"'.format(source,
                                                                       name))
                                ret.update({'comment': comt, 'result': True,
                                            'changes': {name: source}})
                                self.assertDictEqual(filestate.copy
                                                     (name, source,
                                                      preserve=True), ret)

    # 'rename' function tests: 1

    def test_rename(self):
        '''
        Test if the source file exists on the system,
        rename it to the named file.
        '''
        name = '/tmp/salt'
        source = '/tmp/salt/salt'

        ret = {'name': name,
               'result': False,
               'comment': '',
               'changes': {}}

        comt = ('Must provide name to file.rename')
        ret.update({'comment': comt, 'name': ''})
        self.assertDictEqual(filestate.rename('', source), ret)

        mock_t = MagicMock(return_value=True)
        mock_f = MagicMock(return_value=False)

        mock_lex = MagicMock(side_effect=[False, True, True])
        with patch.object(os.path, 'isabs', mock_f):
            comt = ('Specified file {0} is not an absolute path'.format(name))
            ret.update({'comment': comt, 'name': name})
            self.assertDictEqual(filestate.rename(name, source), ret)

        mock_lex = MagicMock(return_value=False)
        with patch.object(os.path, 'isabs', mock_t):
            with patch.object(os.path, 'lexists', mock_lex):
                comt = ('Source file "{0}" has already been moved out of '
                        'place'.format(source))
                ret.update({'comment': comt, 'result': True})
                self.assertDictEqual(filestate.rename(name, source), ret)

        mock_lex = MagicMock(side_effect=[True, True, True])
        with patch.object(os.path, 'isabs', mock_t):
            with patch.object(os.path, 'lexists', mock_lex):
                comt = ('The target file "{0}" exists and will not be '
                        'overwritten'.format(name))
                ret.update({'comment': comt, 'result': False})
                self.assertDictEqual(filestate.rename(name, source), ret)

        mock_lex = MagicMock(side_effect=[True, True, True])
        mock_rem = MagicMock(side_effect=IOError)
        with patch.object(os.path, 'isabs', mock_t):
            with patch.object(os.path, 'lexists', mock_lex):
                with patch.dict(filestate.__opts__, {'test': False}):
                    comt = ('Failed to delete "{0}" in preparation for '
                            'forced move'.format(name))
                    with patch.dict(filestate.__salt__,
                                    {'file.remove': mock_rem}):
                        ret.update({'name': name,
                                    'comment': comt,
                                    'result': False})
                        self.assertDictEqual(filestate.rename(name, source,
                                                              force=True), ret)

        mock_lex = MagicMock(side_effect=[True, False, False])
        with patch.object(os.path, 'isabs', mock_t):
            with patch.object(os.path, 'lexists', mock_lex):
                with patch.dict(filestate.__opts__, {'test': True}):
                    comt = ('File "{0}" is set to be moved to "{1}"'
                            .format(source, name))
                    ret.update({'name': name,
                                'comment': comt,
                                'result': None})
                    self.assertDictEqual(filestate.rename(name, source), ret)

        mock_lex = MagicMock(side_effect=[True, False, False])
        with patch.object(os.path, 'isabs', mock_t):
            with patch.object(os.path, 'lexists', mock_lex):
                with patch.object(os.path, 'isdir', mock_f):
                    with patch.dict(filestate.__opts__, {'test': False}):
                        comt = ('The target directory /tmp is not present')
                        ret.update({'name': name,
                                    'comment': comt,
                                    'result': False})
                        self.assertDictEqual(filestate.rename(name, source),
                                             ret)

        mock_lex = MagicMock(side_effect=[True, False, False])
        with patch.object(os.path, 'isabs', mock_t):
            with patch.object(os.path, 'lexists', mock_lex):
                with patch.object(os.path, 'isdir', mock_t):
                    with patch.object(os.path, 'islink', mock_f):
                        with patch.dict(filestate.__opts__, {'test': False}):
                            with patch.object(shutil, 'move',
                                              MagicMock(side_effect=IOError)):
                                comt = ('Failed to move "{0}" to "{1}"'
                                        .format(source, name))
                                ret.update({'name': name,
                                            'comment': comt,
                                            'result': False})
                                self.assertDictEqual(filestate.rename(name,
                                                                      source),
                                                     ret)

        mock_lex = MagicMock(side_effect=[True, False, False])
        with patch.object(os.path, 'isabs', mock_t):
            with patch.object(os.path, 'lexists', mock_lex):
                with patch.object(os.path, 'isdir', mock_t):
                    with patch.object(os.path, 'islink', mock_f):
                        with patch.dict(filestate.__opts__, {'test': False}):
                            with patch.object(shutil, 'move', MagicMock()):
                                comt = ('Moved "{0}" to "{1}"'.format(source,
                                                                      name))
                                ret.update({'name': name,
                                            'comment': comt,
                                            'result': True,
                                            'changes': {name: source}})
                                self.assertDictEqual(filestate.rename(name,
                                                                      source),
                                                     ret)

    # 'accumulated' function tests: 1

    @patch('salt.states.file._load_accumulators',
           MagicMock(return_value=({}, {})))
    @patch('salt.states.file._persist_accummulators',
           MagicMock(return_value=True))
    def test_accumulated(self):
        '''
        Test to prepare accumulator which can be used in template in file.
        '''
        name = 'animals_doing_things'
        filename = '/tmp/animal_file.txt'
        text = ' jumps over the lazy dog.'

        ret = {'name': name,
               'result': False,
               'comment': '',
               'changes': {}}

        comt = ('Must provide name to file.accumulated')
        ret.update({'comment': comt, 'name': ''})
        self.assertDictEqual(filestate.accumulated('', filename, text), ret)

        comt = ('No text supplied for accumulator')
        ret.update({'comment': comt, 'name': name})
        self.assertDictEqual(filestate.accumulated(name, filename, None), ret)

        with patch.dict(filestate.__low__, {'require_in': 'file',
                                            'watch_in': 'salt',
                                            '__sls__': 'SLS', '__id__': 'ID'}):
            comt = ('Orphaned accumulator animals_doing_things in SLS:ID')
            ret.update({'comment': comt, 'name': name})
            self.assertDictEqual(filestate.accumulated(name, filename, text),
                                 ret)

        with patch.dict(filestate.__low__, {'require_in': [{'file': 'A'}],
                                            'watch_in': [{'B': 'C'}],
                                            '__sls__': 'SLS', '__id__': 'ID'}):
            comt = ('Accumulator {0} for file {1} '
                    'was charged by text'.format(name, filename))
            ret.update({'comment': comt, 'name': name, 'result': True})
            self.assertDictEqual(filestate.accumulated(name, filename, text),
                                 ret)

    # 'serialize' function tests: 1

    def test_serialize(self):
        '''
        Test to serializes dataset and store it into managed file.
        '''
        name = '/etc/dummy/package.json'

        ret = {'name': name,
               'result': False,
               'comment': '',
               'changes': {}}

        comt = ('Must provide name to file.serialize')
        ret.update({'comment': comt, 'name': ''})
        self.assertDictEqual(filestate.serialize(''), ret)

        mock_t = MagicMock(return_value=True)
        mock_f = MagicMock(return_value=False)
        with patch.object(os.path, 'isfile', mock_f):
            comt = ('File {0} is not present and is not set for '
                    'creation'.format(name))
            ret.update({'comment': comt, 'name': name, 'result': True})
            self.assertDictEqual(filestate.serialize(name, create=False), ret)

        comt = ("Only one of 'dataset' and 'dataset_pillar' is permitted")
        ret.update({'comment': comt, 'result': False})
        self.assertDictEqual(filestate.serialize(name, dataset=True,
                                                 dataset_pillar=True), ret)

        comt = ("Neither 'dataset' nor 'dataset_pillar' was defined")
        ret.update({'comment': comt, 'result': False})
        self.assertDictEqual(filestate.serialize(name), ret)

        with patch.object(os.path, 'isfile', mock_t):
            comt = ('Python format is not supported for merging')
            ret.update({'comment': comt, 'result': False})
            self.assertDictEqual(filestate.serialize(name, dataset=True,
                                                     merge_if_exists=True,
                                                     formatter='python'), ret)

        comt = ('A format is not supported')
        ret.update({'comment': comt, 'result': False})
        self.assertDictEqual(filestate.serialize(name, dataset=True,
                                                 formatter='A'), ret)
        mock_changes = MagicMock(return_value=True)
        mock_no_changes = MagicMock(return_value=False)

        # __opts__['test']=True with changes
        with patch.dict(filestate.__salt__,
                        {'file.check_managed_changes': mock_changes}):
            with patch.dict(filestate.__opts__, {'test': True}):
                comt = ('Dataset will be serialized and stored into {0}'
                        .format(name))
                ret.update({'comment': comt, 'result': None, 'changes': True})
                self.assertDictEqual(
                    filestate.serialize(name, dataset=True,
                                        formatter='python'), ret)

        # __opts__['test']=True without changes
        with patch.dict(filestate.__salt__,
                        {'file.check_managed_changes': mock_no_changes}):
            with patch.dict(filestate.__opts__, {'test': True}):
                comt = ('The file {0} is in the correct state'
                        .format(name))
                ret.update({'comment': comt, 'result': True, 'changes': False})
                self.assertDictEqual(
                    filestate.serialize(name,
                                        dataset=True, formatter='python'), ret)

        mock = MagicMock(return_value=ret)
        with patch.dict(filestate.__opts__, {'test': False}):
            with patch.dict(filestate.__salt__, {'file.manage_file': mock}):
                comt = ('Dataset will be serialized and stored into {0}'
                        .format(name))
                ret.update({'comment': comt, 'result': None})
                self.assertDictEqual(filestate.serialize(name, dataset=True,
                                                         formatter='python'),
                                     ret)

    # 'mknod' function tests: 1

    def test_mknod(self):
        '''
        Test to create a special file similar to the 'nix mknod command.
        '''
        name = '/dev/AA'
        ntype = 'a'

        ret = {'name': name,
               'result': False,
               'comment': '',
               'changes': {}}

        comt = ('Must provide name to file.mknod')
        ret.update({'comment': comt, 'name': ''})
        self.assertDictEqual(filestate.mknod('', ntype), ret)

        comt = ("Node type unavailable: 'a'. Available node types are "
                "character ('c'), block ('b'), and pipe ('p')")
        ret.update({'comment': comt, 'name': name})
        self.assertDictEqual(filestate.mknod(name, ntype), ret)

    # 'mod_run_check_cmd' function tests: 1

    def test_mod_run_check_cmd(self):
        '''
        Test to execute the check_cmd logic.
        '''
        cmd = 'A'
        filename = 'B'

        ret = {'comment': 'check_cmd execution failed',
               'result': False, 'skip_watch': True}

        mock = MagicMock(side_effect=[{'retcode': 1}, {'retcode': 0}])
        with patch.dict(filestate.__salt__, {'cmd.run_all': mock}):
            self.assertDictEqual(filestate.mod_run_check_cmd(cmd, filename),
                                 ret)

            self.assertTrue(filestate.mod_run_check_cmd(cmd, filename))

if __name__ == '__main__':
    from integration import run_tests
    run_tests(FileTestCase, needs_daemon=False)
    run_tests(TestFileState, needs_daemon=False)<|MERGE_RESOLUTION|>--- conflicted
+++ resolved
@@ -229,7 +229,6 @@
                                               group=group, backupname='SALT'),
                                              ret)
 
-<<<<<<< HEAD
                         comt = ('Something exists where the backup target'
                                 ' SALTshould go')
                         ret.update({'comment': comt, 'result': False})
@@ -238,7 +237,6 @@
                                             group=group, backupname='SALT',
                                             force=True), ret)
 
-=======
         with patch.dict(filestate.__salt__, {'config.manage_mode': mock_t,
                                              'file.user_to_uid': mock_uid,
                                              'file.group_to_gid': mock_gid,
@@ -246,7 +244,6 @@
                                              'file.readlink': mock_target}):
             with patch.dict(filestate.__opts__, {'test': False}):
                 with patch.object(os.path, 'isdir', mock_t):
->>>>>>> 867d5502
                     with patch.object(os.path, 'isfile', mock_t):
                         comt = ('File exists where the symlink {0} should be'
                                 .format(name))
