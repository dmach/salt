--- conflicted
+++ resolved
@@ -137,11 +137,8 @@
         initial_load=False,
         loaded_base_name=None,
         notify=False,
-<<<<<<< HEAD
-        static_modules=None):
-=======
+        static_modules=None,
         proxy=None):
->>>>>>> 722327ee
     '''
     Load execution modules
 
