--- conflicted
+++ resolved
@@ -2029,8 +2029,8 @@
     Base class for gitfs/git_pillar
     '''
     def __init__(self, opts, remotes=None, per_remote_overrides=(),
-                 per_remote_only=PER_REMOTE_ONLY, git_providers=None,
-                 cache_root=None, init_remotes=True):
+                 per_remote_only=PER_REMOTE_ONLY, global_only=GLOBAL_ONLY,
+                 git_providers=None, cache_root=None, init_remotes=True):
         '''
         IMPORTANT: If specifying a cache_root, understand that this is also
         where the remotes will be cloned. A non-default cache_root is only
@@ -2088,16 +2088,12 @@
             self.init_remotes(
                 remotes if remotes is not None else [],
                 per_remote_overrides,
-                per_remote_only)
-
-<<<<<<< HEAD
+                per_remote_only,
+                global_only)
+
     def init_remotes(self, remotes, per_remote_overrides=(),
-                     per_remote_only=PER_REMOTE_ONLY):
-=======
-    def init_remotes(self, remotes, per_remote_overrides,
                      per_remote_only=PER_REMOTE_ONLY,
                      global_only=GLOBAL_ONLY):
->>>>>>> 88a31665
         '''
         Initialize remotes
         '''
@@ -3104,16 +3100,10 @@
     '''
     Functionality specific to the winrepo runner
     '''
-<<<<<<< HEAD
     role = 'winrepo'
-=======
-    def __init__(self, opts, winrepo_dir):
-        self.role = 'winrepo'
-        super(WinRepo, self).__init__(opts, cache_root=winrepo_dir)
-        # Need to define this in case we try to reference it before checking
-        # out the repos.
-        self.winrepo_dirs = {}
->>>>>>> 88a31665
+    # Need to define this in case we try to reference it before checking
+    # out the repos.
+    winrepo_dirs = {}
 
     def checkout(self):
         '''
