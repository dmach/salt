--- conflicted
+++ resolved
@@ -2513,29 +2513,18 @@
             )
             if contents:
                 found = 1
-<<<<<<< HEAD
-            tops[self.opts['environment']] = [
-                compile_template(
-                    contents,
-                    self.state.rend,
-                    self.state.opts['renderer'],
-                    self.state.opts['renderer_blacklist'],
-                    self.state.opts['renderer_whitelist'],
-                    self.opts['environment']
-                )
-            ]
-=======
                 tops[self.opts['environment']] = [
                     compile_template(
                         contents,
                         self.state.rend,
                         self.state.opts['renderer'],
+                        self.state.opts['renderer_blacklist'],
+                        self.state.opts['renderer_whitelist'],
                         saltenv=self.opts['environment']
                     )
                 ]
             else:
                 tops[self.opts['environment']] = [{}]
->>>>>>> 261baeb5
         elif self.opts['top_file_merging_strategy'] == 'merge':
             found = 0
             if self.opts.get('state_top_saltenv', False):
@@ -2551,26 +2540,14 @@
                             contents,
                             self.state.rend,
                             self.state.opts['renderer'],
+                            self.state.opts['renderer_blacklist'],
+                            self.state.opts['renderer_whitelist'],
                             saltenv=saltenv
                         )
                     )
                 else:
                     tops[saltenv].append({})
                     log.debug('No contents loaded for env: {0}'.format(saltenv))
-<<<<<<< HEAD
-
-                tops[saltenv].append(
-                    compile_template(
-                        contents,
-                        self.state.rend,
-                        self.state.opts['renderer'],
-                        self.state.opts['renderer_blacklist'],
-                        self.state.opts['renderer_whitelist'],
-                        saltenv
-                    )
-                )
-=======
->>>>>>> 261baeb5
             else:
                 for saltenv in self._get_envs():
                     contents = self.client.cache_file(
@@ -2584,26 +2561,14 @@
                                 contents,
                                 self.state.rend,
                                 self.state.opts['renderer'],
+                                self.state.opts['renderer_blacklist'],
+                                self.state.opts['renderer_whitelist'],
                                 saltenv=saltenv
                             )
                         )
                     else:
                         tops[saltenv].append({})
                         log.debug('No contents loaded for env: {0}'.format(saltenv))
-<<<<<<< HEAD
-
-                    tops[saltenv].append(
-                        compile_template(
-                            contents,
-                            self.state.rend,
-                            self.state.opts['renderer'],
-                            self.state.opts['renderer_blacklist'],
-                            self.state.opts['renderer_whitelist'],
-                            saltenv
-                        )
-                    )
-=======
->>>>>>> 261baeb5
             if found > 1:
                 log.warning('Top file merge strategy set to \'merge\' and multiple top files found. '
                             'Top file merging order is undefined; '
