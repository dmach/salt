# -*- coding: utf-8 -*-
'''
Extract an archive

.. versionadded:: 2014.1.0
'''

# Import Python libs
from __future__ import absolute_import
import re
import os
import logging
import tarfile
from contextlib import closing

# Import 3rd-party libs
import salt.ext.six as six
from salt.ext.six.moves import shlex_quote as _cmd_quote

# Import salt libs
import salt.utils
from salt.exceptions import CommandExecutionError
# remove after archive_user deprecation.
from salt.utils import warn_until

log = logging.getLogger(__name__)

__virtualname__ = 'archive'


def __virtual__():
    '''
    Only load if the npm module is available in __salt__
    '''
    return __virtualname__ \
        if [x for x in __salt__ if x.startswith('archive.')] \
        else False


def _is_bsdtar():
    return 'bsdtar' in __salt__['cmd.run'](['tar', '--version'],
                                           python_shell=False)


def _cleanup_destdir(name):
    '''
    Attempt to remove the specified directory
    '''
    try:
        os.rmdir(name)
    except OSError:
        pass


def extracted(name,
              source,
              archive_format,
              archive_user=None,
              user=None,
              group=None,
              tar_options=None,
              source_hash=None,
              if_missing=None,
              keep=False):
    '''
    .. versionadded:: 2014.1.0

    State that make sure an archive is extracted in a directory.
    The downloaded archive is erased if successfully extracted.
    The archive is downloaded only if necessary.

    .. note::

        If ``if_missing`` is not defined, this state will check for ``name``
        instead.  If ``name`` exists, it will assume the archive was previously
        extracted successfully and will not extract it again.

    Example, tar with flag for lmza compression:

    .. code-block:: yaml

        graylog2-server:
          archive.extracted:
            - name: /opt/
            - source: https://github.com/downloads/Graylog2/graylog2-server/graylog2-server-0.9.6p1.tar.lzma
            - source_hash: md5=499ae16dcae71eeb7c3a30c75ea7a1a6
            - tar_options: J
            - archive_format: tar
            - if_missing: /opt/graylog2-server-0.9.6p1/

    Example, tar with flag for verbose output:

    .. code-block:: yaml

        graylog2-server:
          archive.extracted:
            - name: /opt/
            - source: https://github.com/downloads/Graylog2/graylog2-server/graylog2-server-0.9.6p1.tar.gz
            - source_hash: md5=499ae16dcae71eeb7c3a30c75ea7a1a6
            - archive_format: tar
            - tar_options: v
            - user: root
            - group: root
            - if_missing: /opt/graylog2-server-0.9.6p1/

    name
        Location where archive should be extracted

    source
        Archive source, same syntax as file.managed source argument.

    source_hash
        Hash of source file, or file with list of hash-to-file mappings.
        It uses the same syntax as the file.managed source_hash argument.

    archive_format
        tar, zip or rar

    archive_user
        The user to own each extracted file.

        .. deprecated:: 2014.7.2
            Replaced by ``user`` parameter

    user
        The user to own each extracted file.

        .. versionadded:: 2015.8.0

    group
        The group to own each extracted file.

        .. versionadded:: 2015.8.0

    if_missing
        If specified, this path will be checked, and if it exists then the
        archive will not be extracted. This can be helpful if the archive
        extracts all files into a subfolder. This path can be either a
        directory or a file, so this option can also be used to check for a
        semaphore file and conditionally skip extraction.

    tar_options
        If ``archive_format`` is set to ``tar``, this option can be used to
        specify a string of additional arguments to pass to the tar command. If
        ``archive_format`` is set to ``tar`` and this option is *not* used,
        then the minion will attempt to use Python's native tarfile_ support to
        extract it. Python's native tarfile_ support can only handle gzip and
        bzip2 compression, however.

        .. versionchanged:: 2015.8.11,2016.3.2
            XZ-compressed archives no longer require ``J`` to manually be set
            in the ``tar_options``, they are now detected automatically and
            Salt will extract them using ``xz-utils``. This is a more
            platform-independent solution, as not all tar implementations
            support the ``J`` argument for extracting archives.

        .. note::
            Main operators like -x, --extract, --get, -c and -f/--file **should
            not be used** here.

            Using this option means that the ``tar`` command will be used,
            which is less platform-independent, so keep this in mind when using
            this option; the options must be valid options for the ``tar``
            implementation on the minion's OS.

        .. _tarfile: https://docs.python.org/2/library/tarfile.html

    keep
        Keep the archive in the minion's cache
    '''
    ret = {'name': name, 'result': None, 'changes': {}, 'comment': ''}
    valid_archives = ('tar', 'rar', 'zip')

    if archive_format not in valid_archives:
        ret['result'] = False
        ret['comment'] = '{0} is not supported, valid formats are: {1}'.format(
            archive_format, ','.join(valid_archives))
        return ret

    # remove this whole block after formal deprecation.
    if archive_user is not None:
        warn_until(
          'Boron',
          'Passing \'archive_user\' is deprecated.'
          'Pass \'user\' instead.'
        )
        if user is None:
            user = archive_user

    if not name.endswith('/'):
        name += '/'

    if if_missing is None:
        if_missing = name
    if (
        __salt__['file.directory_exists'](if_missing)
        or __salt__['file.file_exists'](if_missing)
    ):
        ret['result'] = True
        ret['comment'] = '{0} already exists'.format(if_missing)
        return ret

    log.debug('Input seem valid so far')
    filename = os.path.join(__opts__['cachedir'],
                            'files',
                            __env__,
                            '{0}.{1}'.format(re.sub('[:/\\\\]', '_', if_missing),
                                             archive_format))

    if __opts__['test']:
        source_match = source
    else:
        try:
            source_match = __salt__['file.source_list'](source,
                                                        source_hash,
                                                        __env__)[0]
        except CommandExecutionError as exc:
            ret['result'] = False
            ret['comment'] = exc.strerror
            return ret

    if not os.path.exists(filename):
        if __opts__['test']:
            ret['result'] = None
            ret['comment'] = \
                '{0} {1} would be downloaded to cache'.format(
                    'One of' if not isinstance(source_match, six.string_types)
                        else 'Archive',
                    source_match
                )
            return ret

        log.debug('%s is not in cache, downloading it', source_match)
        file_result = __salt__['state.single']('file.managed',
                                               filename,
                                               source=source,
                                               source_hash=source_hash,
                                               makedirs=True,
                                               saltenv=__env__)
        log.debug('file.managed: {0}'.format(file_result))
        # get value of first key
        try:
            file_result = file_result[next(six.iterkeys(file_result))]
        except AttributeError:
            pass

        try:
            if not file_result['result']:
                log.debug('failed to download {0}'.format(source))
                return file_result
        except TypeError:
            if not file_result:
                log.debug('failed to download {0}'.format(source))
                return file_result
    else:
        log.debug('Archive %s is already in cache', source)

    if __opts__['test']:
        ret['result'] = None
        ret['comment'] = '{0} {1} would be extracted to {2}'.format(
                'One of' if not isinstance(source_match, six.string_types)
                    else 'Archive',
                source_match,
                name
            )
        return ret

<<<<<<< HEAD
    __salt__['file.makedirs'](name, user=user, group=group)
=======
    created_destdir = False
    if __salt__['file.file_exists'](name.rstrip('/')):
        ret['result'] = False
        ret['comment'] = ('{0} exists and is not a directory'
                          .format(name.rstrip('/')))
        return ret
    elif not __salt__['file.directory_exists'](name):
        __salt__['file.makedirs'](name, user=archive_user)
        created_destdir = True
>>>>>>> cdda593c

    log.debug('Extracting {0} to {1}'.format(filename, name))
    if archive_format == 'zip':
        files = __salt__['archive.unzip'](filename, name)
    elif archive_format == 'rar':
        files = __salt__['archive.unrar'](filename, name)
    else:
        if tar_options is None:
            try:
                with closing(tarfile.open(filename, 'r')) as tar:
                    files = tar.getnames()
                    tar.extractall(name)
            except tarfile.ReadError:
                if salt.utils.which('xz'):
                    if __salt__['cmd.retcode'](['xz', '-l', filename],
                                               python_shell=False,
                                               ignore_retcode=True) == 0:
                        # XZ-compressed data
                        log.debug(
                            'Tar file is XZ-compressed, attempting '
                            'decompression and extraction using xz-utils '
                            'and the tar command'
                        )
                        # Must use python_shell=True here because not all tar
                        # implementations support the -J flag for decompressing
                        # XZ-compressed data. We need to dump the decompressed
                        # data to stdout and pipe it to tar for extraction.
                        cmd = 'xz --decompress --stdout {0} | tar xvf -'
                        results = __salt__['cmd.run_all'](
                            cmd.format(_cmd_quote(filename)),
                            cwd=name,
                            python_shell=True)
                        if results['retcode'] != 0:
                            if created_destdir:
                                _cleanup_destdir(name)
                            ret['result'] = False
                            ret['changes'] = results
                            return ret
                        if _is_bsdtar():
                            files = results['stderr']
                        else:
                            files = results['stdout']
                    else:
                        # Failed to open tar archive and it is not
                        # XZ-compressed, gracefully fail the state
                        if created_destdir:
                            _cleanup_destdir(name)
                        ret['result'] = False
                        ret['comment'] = (
                            'Failed to read from tar archive using Python\'s '
                            'native tar file support. If archive is '
                            'compressed using something other than gzip or '
                            'bzip2, the \'tar_options\' parameter may be '
                            'required to pass the correct options to the tar '
                            'command in order to extract the archive.'
                        )
                        return ret
                else:
                    if created_destdir:
                        _cleanup_destdir(name)
                    ret['result'] = False
                    ret['comment'] = (
                        'Failed to read from tar archive. If it is '
                        'XZ-compressed, install xz-utils to attempt '
                        'extraction.'
                    )
                    return ret
        else:
            try:
                tar_opts = tar_options.split(' ')
            except AttributeError:
                tar_opts = str(tar_options).split(' ')

            tar_cmd = ['tar']
            tar_shortopts = 'x'
            tar_longopts = []

            for position, opt in enumerate(tar_opts):
                if opt.startswith('-'):
                    tar_longopts.append(opt)
                else:
                    if position > 0:
                        tar_longopts.append(opt)
                    else:
                        append_opt = opt
                        append_opt = append_opt.replace('x', '').replace('f', '')
                        tar_shortopts = tar_shortopts + append_opt

            tar_cmd.append(tar_shortopts)
            tar_cmd.extend(tar_longopts)
            tar_cmd.extend(['-f', filename])

            results = __salt__['cmd.run_all'](tar_cmd, cwd=name, python_shell=False)
            if results['retcode'] != 0:
                ret['result'] = False
                ret['changes'] = results
                return ret
<<<<<<< HEAD
            if 'bsdtar' in __salt__['cmd.run']('tar --version', python_shell=False):
=======
            if _is_bsdtar():
>>>>>>> cdda593c
                files = results['stderr']
            else:
                files = results['stdout']
            if not files:
                files = 'no tar output so far'

    # Recursively set user and group ownership of files after extraction.
    # Note: We do this here because we might not have access to the cachedir.
    if user or group:
        dir_result = __salt__['state.single']('file.directory',
                                               name,
                                               user=user,
                                               group=group,
                                               recurse=['user', 'group'])
        log.debug('file.directory: {0}'.format(dir_result))

    if len(files) > 0:
        ret['result'] = True
        ret['changes']['directories_created'] = [name]
        ret['changes']['extracted_files'] = files
        ret['comment'] = '{0} extracted to {1}'.format(source_match, name)
        if not keep:
            os.unlink(filename)
    else:
        __salt__['file.remove'](if_missing)
        ret['result'] = False
        ret['comment'] = 'Can\'t extract content of {0}'.format(source_match)
    return ret<|MERGE_RESOLUTION|>--- conflicted
+++ resolved
@@ -265,9 +265,6 @@
             )
         return ret
 
-<<<<<<< HEAD
-    __salt__['file.makedirs'](name, user=user, group=group)
-=======
     created_destdir = False
     if __salt__['file.file_exists'](name.rstrip('/')):
         ret['result'] = False
@@ -277,7 +274,6 @@
     elif not __salt__['file.directory_exists'](name):
         __salt__['file.makedirs'](name, user=archive_user)
         created_destdir = True
->>>>>>> cdda593c
 
     log.debug('Extracting {0} to {1}'.format(filename, name))
     if archive_format == 'zip':
@@ -375,11 +371,7 @@
                 ret['result'] = False
                 ret['changes'] = results
                 return ret
-<<<<<<< HEAD
-            if 'bsdtar' in __salt__['cmd.run']('tar --version', python_shell=False):
-=======
             if _is_bsdtar():
->>>>>>> cdda593c
                 files = results['stderr']
             else:
                 files = results['stdout']
