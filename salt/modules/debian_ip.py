--- conflicted
+++ resolved
@@ -640,14 +640,12 @@
     # Return a sorted list of the keys for bond, bridge and ethtool options to
     # ensure a consistent order
     for iface_name in adapters:
-<<<<<<< HEAD
         if iface_name == 'source':
-=======
+            continue
         if 'data' not in adapters[iface_name]:
             msg = 'Interface file malformed for interface: {0}.'.format(iface_name)
             log.error(msg)
             adapters.pop(iface_name)
->>>>>>> 7bbff8cc
             continue
         for opt in ['ethtool', 'bonding', 'bridging']:
             if 'inet' in adapters[iface_name]['data']:
