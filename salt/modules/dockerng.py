--- conflicted
+++ resolved
@@ -289,11 +289,7 @@
 }
 
 # Minimum supported versions
-<<<<<<< HEAD
-MIN_DOCKER = (1, 0, 0)
-=======
 MIN_DOCKER = (1, 4, 0)
->>>>>>> 053ad408
 MIN_DOCKER_PY = (1, 4, 0)
 
 VERSION_RE = r'([\d.]+)'
@@ -424,12 +420,6 @@
     'labels': {
       'path': 'Config:Labels',
     },
-<<<<<<< HEAD
-}
-
-VALID_RUNTIME_OPTS = {
-=======
->>>>>>> 053ad408
     'binds': {
         'path': 'HostConfig:Binds',
     },
@@ -679,11 +669,8 @@
             client_kwargs['base_url'] = os.environ.get('DOCKER_HOST')
 
         if 'version' not in client_kwargs:
-<<<<<<< HEAD
             # Let docker-py auto detect docker version incase
             # it's not defined by user.
-=======
->>>>>>> 053ad408
             client_kwargs['version'] = 'auto'
 
         __context__['docker.client'] = docker.Client(**client_kwargs)
@@ -1679,19 +1666,6 @@
                     kwargs['labels'] = new_labels
             else:
                 kwargs['labels'] = salt.utils.repack_dictlist(kwargs['labels'])
-<<<<<<< HEAD
-
-    # And now, the actual logic to perform the validation
-    if action == 'create':
-        valid_opts = VALID_CREATE_OPTS
-    elif action == 'runtime':
-        valid_opts = VALID_RUNTIME_OPTS
-    else:
-        raise SaltInvocationError(
-            'Invalid validation action \'{0}\''.format(action)
-        )
-=======
->>>>>>> 053ad408
 
     # And now, the actual logic to perform the validation
     if 'docker.docker_version' not in __context__:
@@ -2185,14 +2159,10 @@
     '''
     ret = set()
     for item in six.itervalues(ps_(all=kwargs.get('all', False))):
-<<<<<<< HEAD
         names = item.get('Names')
         if not names:
             continue
         for c_name in [x.lstrip('/') for x in names or []]:
-=======
-        for c_name in [x.lstrip('/') for x in item.get('Names', []) or []]:
->>>>>>> 053ad408
             ret.add(c_name)
     return sorted(ret)
 
@@ -2360,11 +2330,7 @@
             continue
         for item in container:
             c_state = 'running' \
-<<<<<<< HEAD
                 if container.get('Status', '').lower().startswith('up ') \
-=======
-                if container['Status'].lower().startswith('up ') \
->>>>>>> 053ad408
                 else 'stopped'
             bucket = context_data.setdefault(c_state, {})
             c_key = key_map.get(item, item)
@@ -2709,8 +2675,6 @@
 
         Example: ``labels=LABEL1,LABEL2``,
         ``labels="{'LABEL1': 'value1', 'LABEL2': 'value2'}"``
-<<<<<<< HEAD
-=======
 
     validate_ip_addrs : True
         For parameters which accept IP addresses as input, IP address
@@ -2871,7 +2835,6 @@
         container. Requires Docker 1.5.0 or newer.
 
         Example: ``pid_mode=host``
->>>>>>> 053ad408
 
     **RETURN DATA**
 
