--- conflicted
+++ resolved
@@ -234,29 +234,14 @@
         port = _load_properties(property_name=port, config_option='port', set_default=True, default=9042)
         cql_user = _load_properties(property_name=cql_user, config_option='username', set_default=True, default="cassandra")
         cql_pass = _load_properties(property_name=cql_pass, config_option='password', set_default=True, default="cassandra")
-<<<<<<< HEAD
         protocol_version = _load_properties(property_name=protocol_version,
                                             config_option='protocol_version',
-=======
-        protocol_version = _load_properties(property_name=None, config_option='protocol_version',
->>>>>>> f3053891
                                             set_default=True, default=4)
 
         try:
             auth_provider = PlainTextAuthProvider(username=cql_user, password=cql_pass)
             ssl_opts = _get_ssl_opts()
             if ssl_opts:
-<<<<<<< HEAD
-                cluster = Cluster(contact_points, port=port,
-                                  auth_provider=auth_provider,
-                                  ssl_options=ssl_opts,
-                                  protocol_version=protocol_version)
-            else:
-                cluster = Cluster(contact_points, port=port,
-                                  auth_provider=auth_provider,
-                                  protocol_version=protocol_version)
-            session = cluster.connect()
-=======
                 cluster = Cluster(contact_points,
                                   port=port,
                                   auth_provider=auth_provider,
@@ -277,7 +262,6 @@
                     if recontimes >= 3:
                         raise
 
->>>>>>> f3053891
             # TODO: Call cluster.shutdown() when the module is unloaded on shutdown.
             __context__['cassandra_cql_returner_cluster'] = cluster
             __context__['cassandra_cql_returner_session'] = session
