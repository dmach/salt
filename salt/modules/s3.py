# -*- coding: utf-8 -*-
'''
Connection module for Amazon S3

:configuration: This module accepts explicit s3 credentials but can also utilize
    IAM roles assigned to the instance trough Instance Profiles. Dynamic
    credentials are then automatically obtained from AWS API and no further
    configuration is necessary. More Information available at::

       http://docs.aws.amazon.com/AWSEC2/latest/UserGuide/iam-roles-for-amazon-ec2.html

    If IAM roles are not used you need to specify them either in a pillar or
    in the minion's config file::

        s3.keyid: GKTADJGHEIQSXMKKRBJ08H
        s3.key: askdjghsdfjkghWupUjasdflkdfklgjsdfjajkghs

    A service_url may also be specified in the configuration::

        s3.service_url: s3.amazonaws.com

    A role_arn may also be specified in the configuration::

        s3.role_arn: arn:aws:iam::111111111111:role/my-role-to-assume

    If a service_url is not specified, the default is s3.amazonaws.com. This
    may appear in various documentation as an "endpoint". A comprehensive list
    for Amazon S3 may be found at::

        http://docs.aws.amazon.com/general/latest/gr/rande.html#s3_region

    The service_url will form the basis for the final endpoint that is used to
    query the service.

    SSL verification may also be turned off in the configuration:

        s3.verify_ssl: False

    This is required if using S3 bucket names that contain a period, as
    these will not match Amazon's S3 wildcard certificates. Certificate
    verification is enabled by default.

    AWS region may be specified in the configuration:

        s3.location: eu-central-1

    Default is us-east-1.

    This module should be usable to query other S3-like services, such as
    Eucalyptus.

:depends: requests
'''
from __future__ import absolute_import

# Import Python libs
import logging

# Import Salt libs
import salt.utils
import salt.utils.s3

log = logging.getLogger(__name__)


def __virtual__():
    '''
    Should work on any modern Python installation
    '''
    return True


def delete(bucket, path=None, action=None, key=None, keyid=None,
<<<<<<< HEAD
           service_url=None, verify_ssl=None, kms_keyid=None, location=None):
=======
           service_url=None, verify_ssl=None, location=None, role_arn=None):
>>>>>>> a3a463ff
    '''
    Delete a bucket, or delete an object from a bucket.

    CLI Example to delete a bucket::

        salt myminion s3.delete mybucket

    CLI Example to delete an object from a bucket::

        salt myminion s3.delete mybucket remoteobject
    '''
<<<<<<< HEAD
    key, keyid, service_url, verify_ssl, kms_keyid, location = _get_key(
        key,
        keyid,
        service_url,
        verify_ssl,
        kms_keyid,
        location,
    )
=======
    key, keyid, service_url, verify_ssl, location, role_arn = _get_key(
        key, keyid, service_url, verify_ssl, location, role_arn)
>>>>>>> a3a463ff

    return salt.utils.s3.query(method='DELETE',
                               bucket=bucket,
                               path=path,
                               action=action,
                               key=key,
                               keyid=keyid,
                               kms_keyid=kms_keyid,
                               service_url=service_url,
                               verify_ssl=verify_ssl,
                               location=location,
                               role_arn=role_arn)


def get(bucket=None, path=None, return_bin=False, action=None,
        local_file=None, key=None, keyid=None, service_url=None,
<<<<<<< HEAD
        verify_ssl=None, kms_keyid=None, location=None):
=======
        verify_ssl=None, location=None, role_arn=None):
>>>>>>> a3a463ff
    '''
    List the contents of a bucket, or return an object from a bucket. Set
    return_bin to True in order to retrieve an object wholesale. Otherwise,
    Salt will attempt to parse an XML response.

    CLI Example to list buckets:

    .. code-block:: bash

        salt myminion s3.get

    CLI Example to list the contents of a bucket:

    .. code-block:: bash

        salt myminion s3.get mybucket

    CLI Example to return the binary contents of an object:

    .. code-block:: bash

        salt myminion s3.get mybucket myfile.png return_bin=True

    CLI Example to save the binary contents of an object to a local file:

    .. code-block:: bash

        salt myminion s3.get mybucket myfile.png local_file=/tmp/myfile.png

    It is also possible to perform an action on a bucket. Currently, S3
    supports the following actions::

        acl
        cors
        lifecycle
        policy
        location
        logging
        notification
        tagging
        versions
        requestPayment
        versioning
        website

    To perform an action on a bucket:

    .. code-block:: bash

        salt myminion s3.get mybucket myfile.png action=acl
    '''
<<<<<<< HEAD
    key, keyid, service_url, verify_ssl, kms_keyid, location = _get_key(
        key,
        keyid,
        service_url,
        verify_ssl,
        kms_keyid,
        location,
    )
=======
    key, keyid, service_url, verify_ssl, location, role_arn = _get_key(
        key, keyid, service_url, verify_ssl, location, role_arn)
>>>>>>> a3a463ff

    return salt.utils.s3.query(method='GET',
                               bucket=bucket,
                               path=path,
                               return_bin=return_bin,
                               local_file=local_file,
                               action=action,
                               key=key,
                               keyid=keyid,
                               kms_keyid=kms_keyid,
                               service_url=service_url,
                               verify_ssl=verify_ssl,
                               location=location,
                               role_arn=role_arn)


def head(bucket, path=None, key=None, keyid=None, service_url=None,
<<<<<<< HEAD
         verify_ssl=None, kms_keyid=None, location=None):
=======
         verify_ssl=None, location=None, role_arn=None):
>>>>>>> a3a463ff
    '''
    Return the metadata for a bucket, or an object in a bucket.

    CLI Examples:

    .. code-block:: bash

        salt myminion s3.head mybucket
        salt myminion s3.head mybucket myfile.png
    '''
<<<<<<< HEAD
    key, keyid, service_url, verify_ssl, kms_keyid, location = _get_key(
        key,
        keyid,
        service_url,
        verify_ssl,
        kms_keyid,
        location,
    )
=======
    key, keyid, service_url, verify_ssl, location, role_arn = _get_key(
        key, keyid, service_url, verify_ssl, location, role_arn)
>>>>>>> a3a463ff

    return salt.utils.s3.query(method='HEAD',
                               bucket=bucket,
                               path=path,
                               key=key,
                               keyid=keyid,
                               kms_keyid=kms_keyid,
                               service_url=service_url,
                               verify_ssl=verify_ssl,
                               location=location,
                               full_headers=True,
                               role_arn=role_arn)


def put(bucket, path=None, return_bin=False, action=None, local_file=None,
<<<<<<< HEAD
        key=None, keyid=None, service_url=None, verify_ssl=None,
        kms_keyid=None, location=None):
=======
        key=None, keyid=None, service_url=None, verify_ssl=None, location=None,
        role_arn=None):
>>>>>>> a3a463ff
    '''
    Create a new bucket, or upload an object to a bucket.

    CLI Example to create a bucket:

    .. code-block:: bash

        salt myminion s3.put mybucket

    CLI Example to upload an object to a bucket:

    .. code-block:: bash

        salt myminion s3.put mybucket remotepath local_file=/path/to/file
    '''
<<<<<<< HEAD
    key, keyid, service_url, verify_ssl, kms_keyid, location = _get_key(
        key,
        keyid,
        service_url,
        verify_ssl,
        kms_keyid,
        location,
    )
=======
    key, keyid, service_url, verify_ssl, location, role_arn = _get_key(
        key, keyid, service_url, verify_ssl, location, role_arn)
>>>>>>> a3a463ff

    return salt.utils.s3.query(method='PUT',
                               bucket=bucket,
                               path=path,
                               return_bin=return_bin,
                               local_file=local_file,
                               action=action,
                               key=key,
                               keyid=keyid,
                               kms_keyid=kms_keyid,
                               service_url=service_url,
                               verify_ssl=verify_ssl,
                               location=location,
                               role_arn=role_arn)


<<<<<<< HEAD
def _get_key(key, keyid, service_url, verify_ssl, kms_keyid, location):
=======
def _get_key(key, keyid, service_url, verify_ssl, location, role_arn):
>>>>>>> a3a463ff
    '''
    Examine the keys, and populate as necessary
    '''
    if not key and __salt__['config.option']('s3.key'):
        key = __salt__['config.option']('s3.key')

    if not keyid and __salt__['config.option']('s3.keyid'):
        keyid = __salt__['config.option']('s3.keyid')

    if not kms_keyid and __salt__['config.option']('aws.kms.keyid'):
        kms_keyid = __salt__['config.option']('aws.kms.keyid')

    if not service_url and __salt__['config.option']('s3.service_url'):
        service_url = __salt__['config.option']('s3.service_url')

    if not service_url:
        service_url = 's3.amazonaws.com'

    if verify_ssl is None and __salt__['config.option']('s3.verify_ssl') is not None:
        verify_ssl = __salt__['config.option']('s3.verify_ssl')

    if verify_ssl is None:
        verify_ssl = True

    if location is None and __salt__['config.option']('s3.location') is not None:
        location = __salt__['config.option']('s3.location')

<<<<<<< HEAD
    return key, keyid, service_url, verify_ssl, kms_keyid, location
=======
    if role_arn is None and __salt__['config.option']('s3.role_arn') is not None:
        role_arn = __salt__['config.option']('s3.role_arn')

    return key, keyid, service_url, verify_ssl, location, role_arn
>>>>>>> a3a463ff
<|MERGE_RESOLUTION|>--- conflicted
+++ resolved
@@ -71,11 +71,8 @@
 
 
 def delete(bucket, path=None, action=None, key=None, keyid=None,
-<<<<<<< HEAD
-           service_url=None, verify_ssl=None, kms_keyid=None, location=None):
-=======
-           service_url=None, verify_ssl=None, location=None, role_arn=None):
->>>>>>> a3a463ff
+           service_url=None, verify_ssl=None, kms_keyid=None, location=None,
+           role_arn=None):
     '''
     Delete a bucket, or delete an object from a bucket.
 
@@ -87,19 +84,15 @@
 
         salt myminion s3.delete mybucket remoteobject
     '''
-<<<<<<< HEAD
-    key, keyid, service_url, verify_ssl, kms_keyid, location = _get_key(
-        key,
-        keyid,
-        service_url,
-        verify_ssl,
-        kms_keyid,
-        location,
-    )
-=======
-    key, keyid, service_url, verify_ssl, location, role_arn = _get_key(
-        key, keyid, service_url, verify_ssl, location, role_arn)
->>>>>>> a3a463ff
+    key, keyid, service_url, verify_ssl, kms_keyid, location, role_arn = _get_key(
+        key,
+        keyid,
+        service_url,
+        verify_ssl,
+        kms_keyid,
+        location,
+        role_arn,
+    )
 
     return salt.utils.s3.query(method='DELETE',
                                bucket=bucket,
@@ -116,11 +109,7 @@
 
 def get(bucket=None, path=None, return_bin=False, action=None,
         local_file=None, key=None, keyid=None, service_url=None,
-<<<<<<< HEAD
-        verify_ssl=None, kms_keyid=None, location=None):
-=======
-        verify_ssl=None, location=None, role_arn=None):
->>>>>>> a3a463ff
+        verify_ssl=None, kms_keyid=None, location=None, role_arn=None):
     '''
     List the contents of a bucket, or return an object from a bucket. Set
     return_bin to True in order to retrieve an object wholesale. Otherwise,
@@ -172,19 +161,15 @@
 
         salt myminion s3.get mybucket myfile.png action=acl
     '''
-<<<<<<< HEAD
-    key, keyid, service_url, verify_ssl, kms_keyid, location = _get_key(
-        key,
-        keyid,
-        service_url,
-        verify_ssl,
-        kms_keyid,
-        location,
-    )
-=======
-    key, keyid, service_url, verify_ssl, location, role_arn = _get_key(
-        key, keyid, service_url, verify_ssl, location, role_arn)
->>>>>>> a3a463ff
+    key, keyid, service_url, verify_ssl, kms_keyid, location, role_arn = _get_key(
+        key,
+        keyid,
+        service_url,
+        verify_ssl,
+        kms_keyid,
+        location,
+        role_arn,
+    )
 
     return salt.utils.s3.query(method='GET',
                                bucket=bucket,
@@ -202,11 +187,7 @@
 
 
 def head(bucket, path=None, key=None, keyid=None, service_url=None,
-<<<<<<< HEAD
-         verify_ssl=None, kms_keyid=None, location=None):
-=======
-         verify_ssl=None, location=None, role_arn=None):
->>>>>>> a3a463ff
+         verify_ssl=None, kms_keyid=None, location=None, role_arn=None):
     '''
     Return the metadata for a bucket, or an object in a bucket.
 
@@ -217,19 +198,15 @@
         salt myminion s3.head mybucket
         salt myminion s3.head mybucket myfile.png
     '''
-<<<<<<< HEAD
-    key, keyid, service_url, verify_ssl, kms_keyid, location = _get_key(
-        key,
-        keyid,
-        service_url,
-        verify_ssl,
-        kms_keyid,
-        location,
-    )
-=======
-    key, keyid, service_url, verify_ssl, location, role_arn = _get_key(
-        key, keyid, service_url, verify_ssl, location, role_arn)
->>>>>>> a3a463ff
+    key, keyid, service_url, verify_ssl, kms_keyid, location, role_arn = _get_key(
+        key,
+        keyid,
+        service_url,
+        verify_ssl,
+        kms_keyid,
+        location,
+        role_arn,
+    )
 
     return salt.utils.s3.query(method='HEAD',
                                bucket=bucket,
@@ -245,13 +222,8 @@
 
 
 def put(bucket, path=None, return_bin=False, action=None, local_file=None,
-<<<<<<< HEAD
         key=None, keyid=None, service_url=None, verify_ssl=None,
-        kms_keyid=None, location=None):
-=======
-        key=None, keyid=None, service_url=None, verify_ssl=None, location=None,
-        role_arn=None):
->>>>>>> a3a463ff
+        kms_keyid=None, location=None, role_arn=None):
     '''
     Create a new bucket, or upload an object to a bucket.
 
@@ -267,19 +239,15 @@
 
         salt myminion s3.put mybucket remotepath local_file=/path/to/file
     '''
-<<<<<<< HEAD
-    key, keyid, service_url, verify_ssl, kms_keyid, location = _get_key(
-        key,
-        keyid,
-        service_url,
-        verify_ssl,
-        kms_keyid,
-        location,
-    )
-=======
-    key, keyid, service_url, verify_ssl, location, role_arn = _get_key(
-        key, keyid, service_url, verify_ssl, location, role_arn)
->>>>>>> a3a463ff
+    key, keyid, service_url, verify_ssl, kms_keyid, location, role_arn = _get_key(
+        key,
+        keyid,
+        service_url,
+        verify_ssl,
+        kms_keyid,
+        location,
+        role_arn,
+    )
 
     return salt.utils.s3.query(method='PUT',
                                bucket=bucket,
@@ -296,11 +264,7 @@
                                role_arn=role_arn)
 
 
-<<<<<<< HEAD
-def _get_key(key, keyid, service_url, verify_ssl, kms_keyid, location):
-=======
-def _get_key(key, keyid, service_url, verify_ssl, location, role_arn):
->>>>>>> a3a463ff
+def _get_key(key, keyid, service_url, verify_ssl, kms_keyid, location, role_arn):
     '''
     Examine the keys, and populate as necessary
     '''
@@ -328,11 +292,7 @@
     if location is None and __salt__['config.option']('s3.location') is not None:
         location = __salt__['config.option']('s3.location')
 
-<<<<<<< HEAD
-    return key, keyid, service_url, verify_ssl, kms_keyid, location
-=======
     if role_arn is None and __salt__['config.option']('s3.role_arn') is not None:
         role_arn = __salt__['config.option']('s3.role_arn')
 
-    return key, keyid, service_url, verify_ssl, location, role_arn
->>>>>>> a3a463ff
+    return key, keyid, service_url, verify_ssl, kms_keyid, location, role_arn