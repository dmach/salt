# -*- coding: utf-8 -*-
'''
Module for returning various status data about a minion.
These data can be useful for compiling into stats later.
'''


# Import python libs
from __future__ import absolute_import
import datetime
import os
import re
import fnmatch
import collections
import copy
import time

# Import 3rd-party libs
import salt.ext.six as six
from salt.ext.six.moves import range  # pylint: disable=import-error,no-name-in-module,redefined-builtin

# Import salt libs
import salt.config
import salt.minion
import salt.utils
import salt.utils.event
from salt.utils.network import host_to_ip as _host_to_ip
from salt.utils.network import remote_port_tcp as _remote_port_tcp
from salt.ext.six.moves import zip
from salt.utils.decorators import with_deprecated
from salt.exceptions import CommandExecutionError

__virtualname__ = 'status'
__opts__ = {}

# Don't shadow built-in's.
__func_alias__ = {
    'time_': 'time'
}


def __virtual__():
    if salt.utils.is_windows():
        return False, 'Windows platform is not supported by this module'

    return __virtualname__


def _number(text):
    '''
    Convert a string to a number.
    Returns an integer if the string represents an integer, a floating
    point number if the string is a real number, or the string unchanged
    otherwise.
    '''
    if text.isdigit():
        return int(text)
    try:
        return float(text)
    except ValueError:
        return text


def procs():
    '''
    Return the process data

    CLI Example:

    .. code-block:: bash

        salt '*' status.procs
    '''
    # Get the user, pid and cmd
    ret = {}
    uind = 0
    pind = 0
    cind = 0
    plines = __salt__['cmd.run'](__grains__['ps']).splitlines()
    guide = plines.pop(0).split()
    if 'USER' in guide:
        uind = guide.index('USER')
    elif 'UID' in guide:
        uind = guide.index('UID')
    if 'PID' in guide:
        pind = guide.index('PID')
    if 'COMMAND' in guide:
        cind = guide.index('COMMAND')
    elif 'CMD' in guide:
        cind = guide.index('CMD')
    for line in plines:
        if not line:
            continue
        comps = line.split()
        ret[comps[pind]] = {'user': comps[uind],
                            'cmd': ' '.join(comps[cind:])}
    return ret


def custom():
    '''
    Return a custom composite of status data and info for this minion,
    based on the minion config file. An example config like might be::

        status.cpustats.custom: [ 'cpu', 'ctxt', 'btime', 'processes' ]

    Where status refers to status.py, cpustats is the function
    where we get our data, and custom is this function It is followed
    by a list of keys that we want returned.

    This function is meant to replace all_status(), which returns
    anything and everything, which we probably don't want.

    By default, nothing is returned. Warning: Depending on what you
    include, there can be a LOT here!

    CLI Example:

    .. code-block:: bash

        salt '*' status.custom
    '''
    ret = {}
    conf = __salt__['config.dot_vals']('status')
    for key, val in six.iteritems(conf):
        func = '{0}()'.format(key.split('.')[1])
        vals = eval(func)  # pylint: disable=W0123

        for item in val:
            ret[item] = vals[item]

    return ret


@with_deprecated(globals(), "Boron")
def uptime():
    '''
    Return the uptime for this system.

    CLI Example:

    .. code-block:: bash

        salt '*' status.uptime
    '''
    ut_path = "/proc/uptime"
    if not os.path.exists(ut_path):
        raise CommandExecutionError("File {ut_path} was not found.".format(ut_path=ut_path))

    ut_ret = {
        'seconds': int(float(open(ut_path).read().strip().split()[0]))
    }

    utc_time = datetime.datetime.utcfromtimestamp(time.time() - ut_ret['seconds'])
    ut_ret['since_iso'] = utc_time.isoformat()
    ut_ret['since_t'] = time.mktime(utc_time.timetuple())
    ut_ret['days'] = ut_ret['seconds'] // 60 // 60 // 24
    hours = (ut_ret['seconds'] - (ut_ret['days'] * 24 * 60 * 60)) // 60 // 60
    minutes = ((ut_ret['seconds'] - (ut_ret['days'] * 24 * 60 * 60)) // 60) - hours * 60
    ut_ret['time'] = '{0}:{1}'.format(hours, minutes)
    ut_ret['users'] = len(__salt__['cmd.run']("who -s").split(os.linesep))

    return ut_ret


def _uptime(human_readable=True):
    '''
    Return the uptime for this minion

    human_readable: True
        If ``True`` return the output provided by the system.  If ``False``
        return the output in seconds.

        .. versionadded:: 2015.8.4

    CLI Example:

    .. code-block:: bash

        salt '*' status.uptime
    '''
    if human_readable:
        return __salt__['cmd.run']('uptime')
    else:
        if os.path.exists('/proc/uptime'):
            out = __salt__['cmd.run']('cat /proc/uptime').split()
            if len(out):
                return out[0]
            else:
                return 'unexpected format in /proc/uptime'
        return 'cannot find /proc/uptime'


def loadavg():
    '''
    Return the load averages for this minion

    CLI Example:

    .. code-block:: bash

        salt '*' status.loadavg
    '''
    load_avg = os.getloadavg()
    return {'1-min': load_avg[0],
            '5-min': load_avg[1],
            '15-min': load_avg[2]}


def cpustats():
    '''
    Return the CPU stats for this minion

    CLI Example:

    .. code-block:: bash

        salt '*' status.cpustats
    '''
    def linux_cpustats():
        '''
        linux specific implementation of cpustats
        '''
        procf = '/proc/stat'
        if not os.path.isfile(procf):
            return {}
        stats = salt.utils.fopen(procf, 'r').read().splitlines()
        ret = {}
        for line in stats:
            if not line:
                continue
            comps = line.split()
            if comps[0] == 'cpu':
                ret[comps[0]] = {'idle': _number(comps[4]),
                                 'iowait': _number(comps[5]),
                                 'irq': _number(comps[6]),
                                 'nice': _number(comps[2]),
                                 'softirq': _number(comps[7]),
                                 'steal': _number(comps[8]),
                                 'system': _number(comps[3]),
                                 'user': _number(comps[1])}
            elif comps[0] == 'intr':
                ret[comps[0]] = {'total': _number(comps[1]),
                                 'irqs': [_number(x) for x in comps[2:]]}
            elif comps[0] == 'softirq':
                ret[comps[0]] = {'total': _number(comps[1]),
                                 'softirqs': [_number(x) for x in comps[2:]]}
            else:
                ret[comps[0]] = _number(comps[1])
        return ret

    def freebsd_cpustats():
        '''
        freebsd specific implementation of cpustats
        '''
        vmstat = __salt__['cmd.run']('vmstat -P').splitlines()
        vm0 = vmstat[0].split()
        cpu0loc = vm0.index('cpu0')
        vm1 = vmstat[1].split()
        usloc = vm1.index('us')
        vm2 = vmstat[2].split()
        cpuctr = 0
        ret = {}
        for cpu in vm0[cpu0loc:]:
            ret[cpu] = {'us': _number(vm2[usloc + 3 * cpuctr]),
                        'sy': _number(vm2[usloc + 1 + 3 * cpuctr]),
                        'id': _number(vm2[usloc + 2 + 3 * cpuctr]), }
            cpuctr += 1
        return ret

    def sunos_cpustats():
        '''
        sunos specific implementation of cpustats
        '''
        mpstat = __salt__['cmd.run']('mpstat 1 2').splitlines()
        fields = mpstat[0].split()
        ret = {}
        for cpu in mpstat:
            if cpu.startswith('CPU'):
                continue
            cpu = cpu.split()
            ret[_number(cpu[0])] = {}
            for i in range(1, len(fields)-1):
                ret[_number(cpu[0])][fields[i]] = _number(cpu[i])
        return ret

    # dict that return a function that does the right thing per platform
    get_version = {
        'Linux': linux_cpustats,
        'FreeBSD': freebsd_cpustats,
        'SunOS': sunos_cpustats,
    }

    errmsg = 'This method is unsupported on the current operating system!'
    return get_version.get(__grains__['kernel'], lambda: errmsg)()


def meminfo():
    '''
    Return the memory info for this minion

    CLI Example:

    .. code-block:: bash

        salt '*' status.meminfo
    '''
    def linux_meminfo():
        '''
        linux specific implementation of meminfo
        '''
        procf = '/proc/meminfo'
        if not os.path.isfile(procf):
            return {}
        stats = salt.utils.fopen(procf, 'r').read().splitlines()
        ret = {}
        for line in stats:
            if not line:
                continue
            comps = line.split()
            comps[0] = comps[0].replace(':', '')
            ret[comps[0]] = {
                'value': comps[1],
            }
            if len(comps) > 2:
                ret[comps[0]]['unit'] = comps[2]
        return ret

    def freebsd_meminfo():
        '''
        freebsd specific implementation of meminfo
        '''
        sysctlvm = __salt__['cmd.run']('sysctl vm').splitlines()
        sysctlvm = [x for x in sysctlvm if x.startswith('vm')]
        sysctlvm = [x.split(':') for x in sysctlvm]
        sysctlvm = [[y.strip() for y in x] for x in sysctlvm]
        sysctlvm = [x for x in sysctlvm if x[1]]  # If x[1] not empty

        ret = {}
        for line in sysctlvm:
            ret[line[0]] = line[1]
        # Special handling for vm.total as it's especially important
        sysctlvmtot = __salt__['cmd.run']('sysctl -n vm.vmtotal').splitlines()
        sysctlvmtot = [x for x in sysctlvmtot if x]
        ret['vm.vmtotal'] = sysctlvmtot
        return ret
    # dict that return a function that does the right thing per platform
    get_version = {
        'Linux': linux_meminfo,
        'FreeBSD': freebsd_meminfo,
    }

    errmsg = 'This method is unsupported on the current operating system!'
    return get_version.get(__grains__['kernel'], lambda: errmsg)()


def cpuinfo():
    '''
    ..versionchanged:: 2016.3.2
    Return the CPU info for this minion

    CLI Example:

    .. code-block:: bash

        salt '*' status.cpuinfo
    '''
    def linux_cpuinfo():
        '''
        linux specific cpuinfo implementation
        '''
        procf = '/proc/cpuinfo'
        if not os.path.isfile(procf):
            return {}
        stats = salt.utils.fopen(procf, 'r').read().splitlines()
        ret = {}
        for line in stats:
            if not line:
                continue
            comps = line.split(':')
            comps[0] = comps[0].strip()
            if comps[0] == 'flags':
                ret[comps[0]] = comps[1].split()
            else:
                ret[comps[0]] = comps[1].strip()
        return ret

    def bsd_cpuinfo():
        '''
        freebsd specific cpuinfo implementation
        '''
        freebsd_cmd = 'sysctl hw.model hw.ncpu'
        ret = {}
        for line in __salt__['cmd.run'](freebsd_cmd).splitlines():
            if not line:
                continue
            comps = line.split(':')
            comps[0] = comps[0].strip()
            ret[comps[0]] = comps[1].strip()
        return ret

    def sunos_cpuinfo():
        '''
        sunos specific cpuinfo implementation
        '''
        ret = {}
        ret['isainfo'] = {}
        for line in __salt__['cmd.run']('isainfo -x').splitlines():
            # Note: isainfo is per-system and not per-cpu
            # Output Example:
            #amd64: rdrand f16c vmx avx xsave pclmulqdq aes sse4.2 sse4.1 ssse3 popcnt tscp cx16 sse3 sse2 sse fxsr mmx cmov amd_sysc cx8 tsc fpu
            #i386: rdrand f16c vmx avx xsave pclmulqdq aes sse4.2 sse4.1 ssse3 popcnt tscp ahf cx16 sse3 sse2 sse fxsr mmx cmov sep cx8 tsc fpu
            if not line:
                continue
            comps = line.split(':')
            comps[0] = comps[0].strip()
            ret['isainfo'][comps[0]] = sorted(comps[1].strip().split())
        ret['psrinfo'] = []
        procn = None
        for line in __salt__['cmd.run']('psrinfo -v -p').splitlines():
            # Output Example:
            #The physical processor has 6 cores and 12 virtual processors (0-5 12-17)
            #  The core has 2 virtual processors (0 12)
            #  The core has 2 virtual processors (1 13)
            #  The core has 2 virtual processors (2 14)
            #  The core has 2 virtual processors (3 15)
            #  The core has 2 virtual processors (4 16)
            #  The core has 2 virtual processors (5 17)
            #    x86 (GenuineIntel 306E4 family 6 model 62 step 4 clock 2100 MHz)
            #      Intel(r) Xeon(r) CPU E5-2620 v2 @ 2.10GHz
            #The physical processor has 6 cores and 12 virtual processors (6-11 18-23)
            #  The core has 2 virtual processors (6 18)
            #  The core has 2 virtual processors (7 19)
            #  The core has 2 virtual processors (8 20)
            #  The core has 2 virtual processors (9 21)
            #  The core has 2 virtual processors (10 22)
            #  The core has 2 virtual processors (11 23)
            #    x86 (GenuineIntel 306E4 family 6 model 62 step 4 clock 2100 MHz)
            #      Intel(r) Xeon(r) CPU E5-2620 v2 @ 2.10GHz
            #
            # Output Example 2:
            #The physical processor has 4 virtual processors (0-3)
            #  x86 (GenuineIntel 406D8 family 6 model 77 step 8 clock 2400 MHz)
            #        Intel(r) Atom(tm) CPU  C2558  @ 2.40GHz
            if not line:
                continue
            if line.startswith('The physical processor'):
                procn = len(ret['psrinfo'])
                line = line.split()
                ret['psrinfo'].append({})
                if 'cores' in line:
                    ret['psrinfo'][procn]['topology'] = {}
                    ret['psrinfo'][procn]['topology']['cores'] = _number(line[4])
                    ret['psrinfo'][procn]['topology']['threads'] = _number(line[7])
                elif 'virtual' in line:
                    ret['psrinfo'][procn]['topology'] = {}
                    ret['psrinfo'][procn]['topology']['threads'] = _number(line[4])
            elif line.startswith(' ' * 6):  # 3x2 space indent
                ret['psrinfo'][procn]['name'] = line.strip()
            elif line.startswith(' ' * 4):  # 2x2 space indent
                line = line.strip().split()
                ret['psrinfo'][procn]['vendor'] = line[1][1:]
                ret['psrinfo'][procn]['family'] = _number(line[4])
                ret['psrinfo'][procn]['model'] = _number(line[6])
                ret['psrinfo'][procn]['step'] = _number(line[8])
                ret['psrinfo'][procn]['clock'] = "{0} {1}".format(line[10], line[11][:-1])
        return ret

    # dict that returns a function that does the right thing per platform
    get_version = {
        'Linux': linux_cpuinfo,
        'FreeBSD': bsd_cpuinfo,
        'OpenBSD': bsd_cpuinfo,
        'SunOS': sunos_cpuinfo,
    }

    errmsg = 'This method is unsupported on the current operating system!'
    return get_version.get(__grains__['kernel'], lambda: errmsg)()


def diskstats():
    '''
    ..versionchanged:: 2016.3.2
    Return the disk stats for this minion

    CLI Example:

    .. code-block:: bash

        salt '*' status.diskstats
    '''
    def linux_diskstats():
        '''
        linux specific implementation of diskstats
        '''
        procf = '/proc/diskstats'
        if not os.path.isfile(procf):
            return {}
        stats = salt.utils.fopen(procf, 'r').read().splitlines()
        ret = {}
        for line in stats:
            if not line:
                continue
            comps = line.split()
            ret[comps[2]] = {'major': _number(comps[0]),
                             'minor': _number(comps[1]),
                             'device': _number(comps[2]),
                             'reads_issued': _number(comps[3]),
                             'reads_merged': _number(comps[4]),
                             'sectors_read': _number(comps[5]),
                             'ms_spent_reading': _number(comps[6]),
                             'writes_completed': _number(comps[7]),
                             'writes_merged': _number(comps[8]),
                             'sectors_written': _number(comps[9]),
                             'ms_spent_writing': _number(comps[10]),
                             'io_in_progress': _number(comps[11]),
                             'ms_spent_in_io': _number(comps[12]),
                             'weighted_ms_spent_in_io': _number(comps[13])}
        return ret

    def generic_diskstats():
        '''
        generic implementation of diskstats
        note: freebsd and sunos
        '''
        ret = {}
        iostat = __salt__['cmd.run']('iostat -xzd').splitlines()
        header = iostat[1]
        for line in iostat[2:]:
            comps = line.split()
            ret[comps[0]] = {}
            for metric, value in zip(header.split()[1:], comps[1:]):
                ret[comps[0]][metric] = _number(value)
        return ret

    # dict that return a function that does the right thing per platform
    get_version = {
        'Linux': linux_diskstats,
        'FreeBSD': generic_diskstats,
        'SunOS': generic_diskstats,
    }

    errmsg = 'This method is unsupported on the current operating system!'
    return get_version.get(__grains__['kernel'], lambda: errmsg)()


def diskusage(*args):
    '''
    Return the disk usage for this minion

    Usage::

        salt '*' status.diskusage [paths and/or filesystem types]

    CLI Example:

    .. code-block:: bash

        salt '*' status.diskusage         # usage for all filesystems
        salt '*' status.diskusage / /tmp  # usage for / and /tmp
        salt '*' status.diskusage ext?    # usage for ext[234] filesystems
        salt '*' status.diskusage / ext?  # usage for / and all ext filesystems
    '''
    selected = set()
    fstypes = set()
    if not args:
        # select all filesystems
        fstypes.add('*')
    else:
        for arg in args:
            if arg.startswith('/'):
                # select path
                selected.add(arg)
            else:
                # select fstype
                fstypes.add(arg)

    if fstypes:
        # determine which mount points host the specified fstypes
        regex = re.compile(
            '|'.join(
                fnmatch.translate(fstype).format('(%s)') for fstype in fstypes
            )
        )
        # ifile source of data varies with OS, otherwise all the same
        if __grains__['kernel'] == 'Linux':
            procf = '/proc/mounts'
            if not os.path.isfile(procf):
                return {}
            ifile = salt.utils.fopen(procf, 'r').readlines()
        elif __grains__['kernel'] == 'FreeBSD':
            ifile = __salt__['cmd.run']('mount -p').splitlines()
<<<<<<< HEAD
        else:
            ifile = []
=======
        elif __grains__['kernel'] == 'SunOS':
            ifile = __salt__['cmd.run']('mount -p').splitlines()
>>>>>>> c89d1ad2

        for line in ifile:
            comps = line.split()
            if __grains__['kernel'] == 'SunOS':
                if len(comps) >= 4:
                    mntpt = comps[2]
                    fstype = comps[3]
                    if regex.match(fstype):
                        selected.add(mntpt)
            else:
                if len(comps) >= 3:
                    mntpt = comps[1]
                    fstype = comps[2]
                    if regex.match(fstype):
                        selected.add(mntpt)

    # query the filesystems disk usage
    ret = {}
    for path in selected:
        fsstats = os.statvfs(path)
        blksz = fsstats.f_bsize
        available = fsstats.f_bavail * blksz
        total = fsstats.f_blocks * blksz
        ret[path] = {"available": available, "total": total}
    return ret


def vmstats():
    '''
    ..versionchanged:: 2016.3.2
    Return the virtual memory stats for this minion

    CLI Example:

    .. code-block:: bash

        salt '*' status.vmstats
    '''
    def linux_vmstats():
        '''
        linux specific implementation of vmstats
        '''
        procf = '/proc/vmstat'
        if not os.path.isfile(procf):
            return {}
        stats = salt.utils.fopen(procf, 'r').read().splitlines()
        ret = {}
        for line in stats:
            if not line:
                continue
            comps = line.split()
            ret[comps[0]] = _number(comps[1])
        return ret

    def generic_vmstats():
        '''
        generic implementation of vmstats
        note: works on FreeBSD, SunOS and OpenBSD (possibly others)
        '''
        ret = {}
        for line in __salt__['cmd.run']('vmstat -s').splitlines():
            comps = line.split()
            if comps[0].isdigit():
                ret[' '.join(comps[1:])] = _number(comps[0].strip())
        return ret
    # dict that returns a function that does the right thing per platform
    get_version = {
        'Linux': linux_vmstats,
        'FreeBSD': generic_vmstats,
        'OpenBSD': generic_vmstats,
        'SunOS': generic_vmstats,
    }

    errmsg = 'This method is unsupported on the current operating system!'
    return get_version.get(__grains__['kernel'], lambda: errmsg)()


def nproc():
    '''
    Return the number of processing units available on this system

    CLI Example:

    .. code-block:: bash

        salt '*' status.nproc
    '''
    try:
        return _number(__salt__['cmd.run']('nproc').strip())
    except ValueError:
        return 0


def netstats():
    '''
    Return the network stats for this minion

    CLI Example:

    .. code-block:: bash

        salt '*' status.netstats
    '''
    def linux_netstats():
        '''
        freebsd specific netstats implementation
        '''
        procf = '/proc/net/netstat'
        if not os.path.isfile(procf):
            return {}
        stats = salt.utils.fopen(procf, 'r').read().splitlines()
        ret = {}
        headers = ['']
        for line in stats:
            if not line:
                continue
            comps = line.split()
            if comps[0] == headers[0]:
                index = len(headers) - 1
                row = {}
                for field in range(index):
                    if field < 1:
                        continue
                    else:
                        row[headers[field]] = _number(comps[field])
                rowname = headers[0].replace(':', '')
                ret[rowname] = row
            else:
                headers = comps
        return ret

    def freebsd_netstats():
        '''
        freebsd specific netstats implementation
        '''
        ret = {}
        for line in __salt__['cmd.run']('netstat -s').splitlines():
            if line.startswith('\t\t'):
                continue  # Skip, too detailed
            if not line.startswith('\t'):
                key = line.split()[0]
                ret[key] = {}
            else:
                comps = line.split()
                if comps[0].isdigit():
                    ret[key][' '.join(comps[1:])] = comps[0]
        return ret

    def sunos_netstats():
        '''
        sunos specific netstats implementation
        '''
        ret = {}
        for line in __salt__['cmd.run']('netstat -s').splitlines():
            line = line.replace('=', ' = ').split()
            if len(line) > 6:
                line.pop(0)
            if '=' in line:
                if len(line) >= 3:
                    if line[2].isdigit() or line[2][0] == '-':
                        line[2] = _number(line[2])
                    ret[line[0]] = line[2]
                if len(line) >= 6:
                    if line[5].isdigit() or line[5][0] == '-':
                        line[5] = _number(line[5])
                    ret[line[3]] = line[5]
        return ret

    # dict that returns a function that does the right thing per platform
    get_version = {
        'Linux': linux_netstats,
        'FreeBSD': freebsd_netstats,
        'SunOS': sunos_netstats,
    }

    errmsg = 'This method is unsupported on the current operating system!'
    return get_version.get(__grains__['kernel'], lambda: errmsg)()


def netdev():
    '''
    ..versionchanged:: 2016.3.2
    Return the network device stats for this minion

    CLI Example:

    .. code-block:: bash

        salt '*' status.netdev
    '''
    def linux_netdev():
        '''
        linux specific implementation of netdev
        '''
        procf = '/proc/net/dev'
        if not os.path.isfile(procf):
            return {}
        stats = salt.utils.fopen(procf, 'r').read().splitlines()
        ret = {}
        for line in stats:
            if not line:
                continue
            if line.find(':') < 0:
                continue
            comps = line.split()
            # Fix lines like eth0:9999..'
            comps[0] = line.split(':')[0].strip()
            # Support lines both like eth0:999 and eth0: 9999
            comps.insert(1, line.split(':')[1].strip().split()[0])
            ret[comps[0]] = {'iface': comps[0],
                             'rx_bytes': _number(comps[1]),
                             'rx_compressed': _number(comps[7]),
                             'rx_drop': _number(comps[4]),
                             'rx_errs': _number(comps[3]),
                             'rx_fifo': _number(comps[5]),
                             'rx_frame': _number(comps[6]),
                             'rx_multicast': _number(comps[8]),
                             'rx_packets': _number(comps[2]),
                             'tx_bytes': _number(comps[9]),
                             'tx_carrier': _number(comps[15]),
                             'tx_colls': _number(comps[14]),
                             'tx_compressed': _number(comps[16]),
                             'tx_drop': _number(comps[12]),
                             'tx_errs': _number(comps[11]),
                             'tx_fifo': _number(comps[13]),
                             'tx_packets': _number(comps[10])}
        return ret

    def freebsd_netdev():
        '''
        freebsd specific implementation of netdev
        '''
        _dict_tree = lambda: collections.defaultdict(_dict_tree)
        ret = _dict_tree()
        netstat = __salt__['cmd.run']('netstat -i -n -4 -b -d').splitlines()
        netstat += __salt__['cmd.run']('netstat -i -n -6 -b -d').splitlines()[1:]
        header = netstat[0].split()
        for line in netstat[1:]:
            comps = line.split()
            for i in range(4, 13):  # The columns we want
                ret[comps[0]][comps[2]][comps[3]][header[i]] = _number(comps[i])
        return ret

    def sunos_netdev():
        '''
        sunos specific implementation of netdev
        '''
        ret = {}
        ##NOTE: we cannot use hwaddr_interfaces here, so we grab both ip4 and ip6
        for dev in __grains__['ip4_interfaces'].keys() + __grains__['ip6_interfaces'].keys():
            # fetch device info
            netstat_ipv4 = __salt__['cmd.run']('netstat -i -I {dev} -n -f inet'.format(dev=dev)).splitlines()
            netstat_ipv6 = __salt__['cmd.run']('netstat -i -I {dev} -n -f inet6'.format(dev=dev)).splitlines()

            # prepare data
            netstat_ipv4[0] = netstat_ipv4[0].split()
            netstat_ipv4[1] = netstat_ipv4[1].split()
            netstat_ipv6[0] = netstat_ipv6[0].split()
            netstat_ipv6[1] = netstat_ipv6[1].split()

            # add data
            ret[dev] = {}
            for i in range(len(netstat_ipv4[0])-1):
                if netstat_ipv4[0][i] == 'Name':
                    continue
                if netstat_ipv4[0][i] in ['Address', 'Net/Dest']:
                    ret[dev]['IPv4 {field}'.format(field=netstat_ipv4[0][i])] = netstat_ipv4[1][i]
                else:
                    ret[dev][netstat_ipv4[0][i]] = _number(netstat_ipv4[1][i])
            for i in range(len(netstat_ipv6[0])-1):
                if netstat_ipv6[0][i] == 'Name':
                    continue
                if netstat_ipv6[0][i] in ['Address', 'Net/Dest']:
                    ret[dev]['IPv6 {field}'.format(field=netstat_ipv6[0][i])] = netstat_ipv6[1][i]
                else:
                    ret[dev][netstat_ipv6[0][i]] = _number(netstat_ipv6[1][i])

        return ret

    # dict that returns a function that does the right thing per platform
    get_version = {
        'Linux': linux_netdev,
        'FreeBSD': freebsd_netdev,
        'SunOS': sunos_netdev,
    }

    errmsg = 'This method is unsupported on the current operating system!'
    return get_version.get(__grains__['kernel'], lambda: errmsg)()


def w():  # pylint: disable=C0103
    '''
    Return a list of logged in users for this minion, using the w command

    CLI Example:

    .. code-block:: bash

        salt '*' status.w
    '''
    user_list = []
    users = __salt__['cmd.run']('w -h').splitlines()
    for row in users:
        if not row:
            continue
        comps = row.split()
        rec = {'idle': comps[3],
               'jcpu': comps[4],
               'login': comps[2],
               'pcpu': comps[5],
               'tty': comps[1],
               'user': comps[0],
               'what': ' '.join(comps[6:])}
        user_list.append(rec)
    return user_list


def all_status():
    '''
    Return a composite of all status data and info for this minion.
    Warning: There is a LOT here!

    CLI Example:

    .. code-block:: bash

        salt '*' status.all_status
    '''
    return {'cpuinfo': cpuinfo(),
            'cpustats': cpustats(),
            'diskstats': diskstats(),
            'diskusage': diskusage(),
            'loadavg': loadavg(),
            'meminfo': meminfo(),
            'netdev': netdev(),
            'netstats': netstats(),
            'uptime': uptime() if not __grains__['kernel'] == 'SunOS' else _uptime(),
            'vmstats': vmstats(),
            'w': w()}


def pid(sig):
    '''
    Return the PID or an empty string if the process is running or not.
    Pass a signature to use to find the process via ps.  Note you can pass
    a Python-compatible regular expression to return all pids of
    processes matching the regexp.

    CLI Example:

    .. code-block:: bash

        salt '*' status.pid <sig>
    '''

    cmd = __grains__['ps']
    output = __salt__['cmd.run_stdout'](cmd)

    pids = ''
    for line in output.splitlines():
        if 'status.pid' in line:
            continue
        if re.search(sig, line):
            if pids:
                pids += '\n'
            pids += line.split()[1]

    return pids


def version():
    '''
    Return the system version for this minion

    CLI Example:

    .. code-block:: bash

        salt '*' status.version
    '''
    def linux_version():
        '''
        linux specific implementation of version
        '''
        procf = '/proc/version'
        if not os.path.isfile(procf):
            return {}
        return salt.utils.fopen(procf, 'r').read().strip()

    # dict that returns a function that does the right thing per platform
    get_version = {
        'Linux': linux_version,
        'FreeBSD': lambda: __salt__['cmd.run']('sysctl -n kern.version'),
    }

    errmsg = 'This method is unsupported on the current operating system!'
    return get_version.get(__grains__['kernel'], lambda: errmsg)()


def master(master=None, connected=True):
    '''
    .. versionadded:: 2014.7.0

    Fire an event if the minion gets disconnected from its master. This
    function is meant to be run via a scheduled job from the minion. If
    master_ip is an FQDN/Hostname, it must be resolvable to a valid IPv4
    address.

    CLI Example:

    .. code-block:: bash

        salt '*' status.master
    '''

    # the default publishing port
    port = 4505
    master_ip = None

    if __salt__['config.get']('publish_port') != '':
        port = int(__salt__['config.get']('publish_port'))

    # Check if we have FQDN/hostname defined as master
    # address and try resolving it first. _remote_port_tcp
    # only works with IP-addresses.
    if master is not None:
        tmp_ip = _host_to_ip(master)
        if tmp_ip is not None:
            master_ip = tmp_ip

    ips = _remote_port_tcp(port)

    if connected:
        if master_ip not in ips:
            event = salt.utils.event.get_event('minion', opts=__opts__, listen=False)
            event.fire_event({'master': master}, '__master_disconnected')
    else:
        if master_ip in ips:
            event = salt.utils.event.get_event('minion', opts=__opts__, listen=False)
            event.fire_event({'master': master}, '__master_connected')


def ping_master(master):
    '''
    .. versionadded:: 2016.3.0

    Sends ping request to the given master. Fires '__master_alive' event on success.
    Returns bool result.

    CLI Example:

    .. code-block:: bash

        salt '*' status.ping_master localhost
    '''
    if master is None or master == '':
        return False

    opts = copy.deepcopy(__opts__)
    opts['master'] = master
    if 'master_ip' in opts:  # avoid 'master ip changed' warning
        del opts['master_ip']
    opts.update(salt.minion.prep_ip_port(opts))
    try:
        opts.update(salt.minion.resolve_dns(opts, fallback=False))
    except Exception:
        return False

    timeout = opts.get('auth_timeout', 60)
    load = {'cmd': 'ping'}

    result = False
    channel = salt.transport.client.ReqChannel.factory(opts, crypt='clear')
    try:
        payload = channel.send(load, tries=0, timeout=timeout)
        result = True
    except Exception as e:
        pass

    if result:
        event = salt.utils.event.get_event('minion', opts=__opts__, listen=False)
        event.fire_event({'master': master}, '__master_failback')

    return result


def time_(format='%A, %d. %B %Y %I:%M%p'):
    '''
    .. versionadded:: 2016.3.0

    Return the current time on the minion,
    formated based on the format parameter.

    Default date format: Monday, 27. July 2015 07:55AM

    CLI Example:

    .. code-block:: bash

        salt '*' status.time

        salt '*' status.time '%s'

    '''

    dt = datetime.datetime.today()
    return dt.strftime(format)<|MERGE_RESOLUTION|>--- conflicted
+++ resolved
@@ -588,15 +588,10 @@
             if not os.path.isfile(procf):
                 return {}
             ifile = salt.utils.fopen(procf, 'r').readlines()
-        elif __grains__['kernel'] == 'FreeBSD':
+        elif __grains__['kernel'] in ('FreeBSD', 'SunOS'):
             ifile = __salt__['cmd.run']('mount -p').splitlines()
-<<<<<<< HEAD
         else:
             ifile = []
-=======
-        elif __grains__['kernel'] == 'SunOS':
-            ifile = __salt__['cmd.run']('mount -p').splitlines()
->>>>>>> c89d1ad2
 
         for line in ifile:
             comps = line.split()
