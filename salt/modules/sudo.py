# -*- coding: utf-8 -*-
'''
Allow for the calling of execution modules via sudo.

This module is invoked by the minion if the ``sudo_user`` minion config is
present.

Example minion config:

.. code-block:: yaml

    sudo_user: saltdev

Once this setting is made, any execution module call done by the minion will be
run under ``sudo -u <sudo_user> salt-call``.  For example, with the above
minion config,

.. code-block:: bash

    salt sudo_minion cmd.run 'cat /etc/sudoers'

is equivalent to

.. code-block:: bash

    sudo -u saltdev salt-call cmd.run 'cat /etc/sudoers'

being run on ``sudo_minion``.
'''

# Import python libs
from __future__ import absolute_import
import json
<<<<<<< HEAD
=======
try:
    from shlex import quote as _cmd_quote  # pylint: disable=E0611
except ImportError:
    from pipes import quote as _cmd_quote
>>>>>>> 86f2791f

# Import salt libs
from salt.exceptions import SaltInvocationError
import salt.utils
import salt.syspaths

__virtualname__ = 'sudo'


def __virtual__():
    if salt.utils.which('sudo') and __opts__.get('sudo_user'):
        return __virtualname__
    return False


def salt_call(runas, fun, *args, **kwargs):
    '''
    Wrap a shell execution out to salt call with sudo

    Example:

    /etc/salt/minion

    .. code-block:: yaml

        sudo_user: saltdev

    .. code-block:: bash

        salt '*' test.ping  # is run as saltdev user
    '''
    if fun == 'sudo.salt_call':
        __context__['retcode'] = 1
        raise SaltInvocationError('sudo.salt_call is not designed to be run '
                                  'directly, but is used by the minion when '
                                  'the sudo_user config is set.')

    cmd = ['sudo',
           '-u', runas,
           'salt-call',
           '--out', 'json',
           '--metadata',
           '-c', salt.syspaths.CONFIG_DIR,
           '--',
           fun]
    for arg in args:
        cmd.append(_cmd_quote(arg))
    for key in kwargs:
        cmd.append(_cmd_quote('{0}={1}'.format(key, kwargs[key])))

    cmd_ret = __salt__['cmd.run_all'](cmd, use_vt=True, python_shell=False)

    if cmd_ret['retcode'] == 0:
        cmd_meta = json.loads(cmd_ret['stdout'])['local']
        ret = cmd_meta['return']
        __context__['retcode'] = cmd_meta.get('retcode', 0)
    else:
        ret = cmd_ret['stderr']
        __context__['retcode'] = cmd_ret['retcode']

    return ret<|MERGE_RESOLUTION|>--- conflicted
+++ resolved
@@ -31,13 +31,10 @@
 # Import python libs
 from __future__ import absolute_import
 import json
-<<<<<<< HEAD
-=======
 try:
     from shlex import quote as _cmd_quote  # pylint: disable=E0611
 except ImportError:
     from pipes import quote as _cmd_quote
->>>>>>> 86f2791f
 
 # Import salt libs
 from salt.exceptions import SaltInvocationError
