--- conflicted
+++ resolved
@@ -205,25 +205,15 @@
     port = __salt__["config.option"]("solr.port")
     baseurl = __salt__["config.option"]("solr.baseurl")
     if _get_none_or_value(core_name) is None:
-<<<<<<< HEAD
-        if not extra:
-            return "http://{0}:{1}{2}/{3}?wt=json".format(host, port, baseurl, handler)
-=======
         if extra is None or len(extra) == 0:
             return "http://{}:{}{}/{}?wt=json".format(host, port, baseurl, handler)
->>>>>>> d7168f8a
         else:
             return "http://{}:{}{}/{}?wt=json&{}".format(
                 host, port, baseurl, handler, "&".join(extra)
             )
     else:
-<<<<<<< HEAD
-        if not extra:
-            return "http://{0}:{1}{2}/{3}/{4}?wt=json".format(
-=======
         if extra is None or len(extra) == 0:
             return "http://{}:{}{}/{}/{}?wt=json".format(
->>>>>>> d7168f8a
                 host, port, baseurl, core_name, handler
             )
         else:
