# -*- coding: utf-8 -*-
'''
Zeromq transport classes
'''

# Import Python Libs
from __future__ import absolute_import, print_function, unicode_literals
import os
import sys
import copy
import errno
import signal
import hashlib
import logging
import weakref
from random import randint

# Import Salt Libs
import salt.auth
import salt.crypt
<<<<<<< HEAD
=======
import salt.utils
import salt.log.setup
import salt.utils.verify
>>>>>>> cd7c95f2
import salt.utils.event
import salt.utils.files
import salt.utils.minions
import salt.utils.process
import salt.utils.stringutils
import salt.utils.verify
import salt.utils.zeromq
import salt.payload
import salt.transport.client
import salt.transport.server
import salt.transport.mixins.auth
from salt.ext import six
from salt.exceptions import SaltReqTimeoutError

from salt.utils.zeromq import zmq, ZMQDefaultLoop, install_zmq, ZMQ_VERSION_INFO, LIBZMQ_VERSION_INFO
import zmq.error
import zmq.eventloop.ioloop
import zmq.eventloop.zmqstream

try:
    import zmq.utils.monitor
    HAS_ZMQ_MONITOR = True
except ImportError:
    HAS_ZMQ_MONITOR = False

# Import Tornado Libs
import tornado
import tornado.gen
import tornado.concurrent

# Import third party libs
try:
    from M2Crypto import RSA
    HAS_M2 = True
except ImportError:
    HAS_M2 = False
    try:
        from Cryptodome.Cipher import PKCS1_OAEP
    except ImportError:
        from Crypto.Cipher import PKCS1_OAEP

log = logging.getLogger(__name__)


def _get_master_uri(master_ip,
                    master_port,
                    source_ip=None,
                    source_port=None):
    '''
    Return the ZeroMQ URI to connect the Minion to the Master.
    It supports different source IP / port, given the ZeroMQ syntax:

    // Connecting using a IP address and bind to an IP address
    rc = zmq_connect(socket, "tcp://192.168.1.17:5555;192.168.1.1:5555"); assert (rc == 0);

    Source: http://api.zeromq.org/4-1:zmq-tcp
    '''
    if LIBZMQ_VERSION_INFO >= (4, 1, 6) and ZMQ_VERSION_INFO >= (16, 0, 1):
        # The source:port syntax for ZeroMQ has been added in libzmq 4.1.6
        # which is included in the pyzmq wheels starting with 16.0.1.
        if source_ip or source_port:
            if source_ip and source_port:
                return 'tcp://{source_ip}:{source_port};{master_ip}:{master_port}'.format(
                        source_ip=source_ip, source_port=source_port,
                        master_ip=master_ip, master_port=master_port)
            elif source_ip and not source_port:
                return 'tcp://{source_ip}:0;{master_ip}:{master_port}'.format(
                        source_ip=source_ip,
                        master_ip=master_ip, master_port=master_port)
            elif not source_ip and source_port:
                return 'tcp://0.0.0.0:{source_port};{master_ip}:{master_port}'.format(
                        source_port=source_port,
                        master_ip=master_ip, master_port=master_port)
    if source_ip or source_port:
        log.warning('Unable to connect to the Master using a specific source IP / port')
        log.warning('Consider upgrading to pyzmq >= 16.0.1 and libzmq >= 4.1.6')
    return 'tcp://{master_ip}:{master_port}'.format(
                master_ip=master_ip, master_port=master_port)


class AsyncZeroMQReqChannel(salt.transport.client.ReqChannel):
    '''
    Encapsulate sending routines to ZeroMQ.

    ZMQ Channels default to 'crypt=aes'
    '''
    # This class is only a singleton per minion/master pair
    # mapping of io_loop -> {key -> channel}
    instance_map = weakref.WeakKeyDictionary()

    def __new__(cls, opts, **kwargs):
        '''
        Only create one instance of channel per __key()
        '''

        # do we have any mapping for this io_loop
        io_loop = kwargs.get('io_loop')
        if io_loop is None:
            install_zmq()
            io_loop = ZMQDefaultLoop.current()
        if io_loop not in cls.instance_map:
            cls.instance_map[io_loop] = weakref.WeakValueDictionary()
        loop_instance_map = cls.instance_map[io_loop]

        key = cls.__key(opts, **kwargs)
        obj = loop_instance_map.get(key)
        if obj is None:
            log.debug('Initializing new AsyncZeroMQReqChannel for %s', key)
            # we need to make a local variable for this, as we are going to store
            # it in a WeakValueDictionary-- which will remove the item if no one
            # references it-- this forces a reference while we return to the caller
            obj = object.__new__(cls)
            obj.__singleton_init__(opts, **kwargs)
            loop_instance_map[key] = obj
            log.trace('Inserted key into loop_instance_map id %s for key %s and process %s',
                      id(loop_instance_map), key, os.getpid())
        else:
            log.debug('Re-using AsyncZeroMQReqChannel for %s', key)
        return obj

    def __deepcopy__(self, memo):
        cls = self.__class__
        result = cls.__new__(cls, copy.deepcopy(self.opts, memo))  # pylint: disable=too-many-function-args
        memo[id(self)] = result
        for key in self.__dict__:
            if key in ('_io_loop',):
                continue
                # The _io_loop has a thread Lock which will fail to be deep
                # copied. Skip it because it will just be recreated on the
                # new copy.
            if key == 'message_client':
                # Recreate the message client because it will fail to be deep
                # copied. The reason is the same as the io_loop skip above.
                setattr(result, key,
                        AsyncReqMessageClientPool(result.opts,
                                                  args=(result.opts, self.master_uri,),
                                                  kwargs={'io_loop': self._io_loop}))

                continue
            setattr(result, key, copy.deepcopy(self.__dict__[key], memo))
        return result

    @classmethod
    def __key(cls, opts, **kwargs):
        return (opts['pki_dir'],     # where the keys are stored
                opts['id'],          # minion ID
                kwargs.get('master_uri', opts.get('master_uri')),  # master ID
                kwargs.get('crypt', 'aes'),  # TODO: use the same channel for crypt
                )

    # has to remain empty for singletons, since __init__ will *always* be called
    def __init__(self, opts, **kwargs):
        pass

    # an init for the singleton instance to call
    def __singleton_init__(self, opts, **kwargs):
        self.opts = dict(opts)
        self.ttype = 'zeromq'

        # crypt defaults to 'aes'
        self.crypt = kwargs.get('crypt', 'aes')

        if 'master_uri' in kwargs:
            self.opts['master_uri'] = kwargs['master_uri']

        self._io_loop = kwargs.get('io_loop')
        if self._io_loop is None:
            install_zmq()
            self._io_loop = ZMQDefaultLoop.current()

        if self.crypt != 'clear':
            # we don't need to worry about auth as a kwarg, since its a singleton
            self.auth = salt.crypt.AsyncAuth(self.opts, io_loop=self._io_loop)
        log.debug('Connecting the Minion to the Master URI (for the return server): %s', self.master_uri)
        self.message_client = AsyncReqMessageClientPool(self.opts,
                                                        args=(self.opts, self.master_uri,),
                                                        kwargs={'io_loop': self._io_loop})

    def __del__(self):
        '''
        Since the message_client creates sockets and assigns them to the IOLoop we have to
        specifically destroy them, since we aren't the only ones with references to the FDs
        '''
        if hasattr(self, 'message_client'):
            self.message_client.destroy()
        else:
            log.debug('No message_client attr for AsyncZeroMQReqChannel found. Not destroying sockets.')

    @property
    def master_uri(self):
        if 'master_ip' in self.opts:
            return _get_master_uri(self.opts['master_ip'],
                                   self.opts['master_port'],
                                   source_ip=self.opts.get('source_ip'),
                                   source_port=self.opts.get('source_ret_port'))
        return self.opts['master_uri']

    def _package_load(self, load):
        return {
            'enc': self.crypt,
            'load': load,
        }

    @tornado.gen.coroutine
    def crypted_transfer_decode_dictentry(self, load, dictkey=None, tries=3, timeout=60):
        if not self.auth.authenticated:
            # Return control back to the caller, continue when authentication succeeds
            yield self.auth.authenticate()
        # Return control to the caller. When send() completes, resume by populating ret with the Future.result
        ret = yield self.message_client.send(
            self._package_load(self.auth.crypticle.dumps(load)),
            timeout=timeout,
            tries=tries,
        )
        key = self.auth.get_keys()
        if 'key' not in ret:
            # Reauth in the case our key is deleted on the master side.
            yield self.auth.authenticate()
            ret = yield self.message_client.send(
                self._package_load(self.auth.crypticle.dumps(load)),
                timeout=timeout,
                tries=tries,
            )
        if HAS_M2:
            aes = key.private_decrypt(ret['key'],
                                      RSA.pkcs1_oaep_padding)
        else:
            cipher = PKCS1_OAEP.new(key)
            aes = cipher.decrypt(ret['key'])
        pcrypt = salt.crypt.Crypticle(self.opts, aes)
        data = pcrypt.loads(ret[dictkey])
        if six.PY3:
            data = salt.transport.frame.decode_embedded_strs(data)
        raise tornado.gen.Return(data)

    @tornado.gen.coroutine
    def _crypted_transfer(self, load, tries=3, timeout=60, raw=False):
        '''
        Send a load across the wire, with encryption

        In case of authentication errors, try to renegotiate authentication
        and retry the method.

        Indeed, we can fail too early in case of a master restart during a
        minion state execution call

        :param dict load: A load to send across the wire
        :param int tries: The number of times to make before failure
        :param int timeout: The number of seconds on a response before failing
        '''
        @tornado.gen.coroutine
        def _do_transfer():
            # Yield control to the caller. When send() completes, resume by populating data with the Future.result
            data = yield self.message_client.send(
                self._package_load(self.auth.crypticle.dumps(load)),
                timeout=timeout,
                tries=tries,
            )
            # we may not have always data
            # as for example for saltcall ret submission, this is a blind
            # communication, we do not subscribe to return events, we just
            # upload the results to the master
            if data:
                data = self.auth.crypticle.loads(data, raw)
            if six.PY3 and not raw:
                data = salt.transport.frame.decode_embedded_strs(data)
            raise tornado.gen.Return(data)
        if not self.auth.authenticated:
            # Return control back to the caller, resume when authentication succeeds
            yield self.auth.authenticate()
        try:
            # We did not get data back the first time. Retry.
            ret = yield _do_transfer()
        except salt.crypt.AuthenticationError:
            # If auth error, return control back to the caller, continue when authentication succeeds
            yield self.auth.authenticate()
            ret = yield _do_transfer()
        raise tornado.gen.Return(ret)

    @tornado.gen.coroutine
    def _uncrypted_transfer(self, load, tries=3, timeout=60):
        '''
        Send a load across the wire in cleartext

        :param dict load: A load to send across the wire
        :param int tries: The number of times to make before failure
        :param int timeout: The number of seconds on a response before failing
        '''
        ret = yield self.message_client.send(
            self._package_load(load),
            timeout=timeout,
            tries=tries,
        )

        raise tornado.gen.Return(ret)

    @tornado.gen.coroutine
    def send(self, load, tries=3, timeout=60, raw=False):
        '''
        Send a request, return a future which will complete when we send the message
        '''
        if self.crypt == 'clear':
            ret = yield self._uncrypted_transfer(load, tries=tries, timeout=timeout)
        else:
            ret = yield self._crypted_transfer(load, tries=tries, timeout=timeout, raw=raw)
        raise tornado.gen.Return(ret)


class AsyncZeroMQPubChannel(salt.transport.mixins.auth.AESPubClientMixin, salt.transport.client.AsyncPubChannel):
    '''
    A transport channel backed by ZeroMQ for a Salt Publisher to use to
    publish commands to connected minions
    '''
    def __init__(self,
                 opts,
                 **kwargs):
        self.opts = opts
        self.ttype = 'zeromq'
        self.io_loop = kwargs.get('io_loop')

        if self.io_loop is None:
            install_zmq()
            self.io_loop = ZMQDefaultLoop.current()

        self.hexid = hashlib.sha1(salt.utils.stringutils.to_bytes(self.opts['id'])).hexdigest()
        self.auth = salt.crypt.AsyncAuth(self.opts, io_loop=self.io_loop)
        self.serial = salt.payload.Serial(self.opts)
        self.context = zmq.Context()
        self._socket = self.context.socket(zmq.SUB)

        if self.opts['zmq_filtering']:
            # TODO: constants file for "broadcast"
            self._socket.setsockopt(zmq.SUBSCRIBE, b'broadcast')
            self._socket.setsockopt(
                zmq.SUBSCRIBE,
                salt.utils.stringutils.to_bytes(self.hexid)
            )
        else:
            self._socket.setsockopt(zmq.SUBSCRIBE, b'')

        self._socket.setsockopt(zmq.IDENTITY, salt.utils.stringutils.to_bytes(self.opts['id']))

        # TODO: cleanup all the socket opts stuff
        if hasattr(zmq, 'TCP_KEEPALIVE'):
            self._socket.setsockopt(
                zmq.TCP_KEEPALIVE, self.opts['tcp_keepalive']
            )
            self._socket.setsockopt(
                zmq.TCP_KEEPALIVE_IDLE, self.opts['tcp_keepalive_idle']
            )
            self._socket.setsockopt(
                zmq.TCP_KEEPALIVE_CNT, self.opts['tcp_keepalive_cnt']
            )
            self._socket.setsockopt(
                zmq.TCP_KEEPALIVE_INTVL, self.opts['tcp_keepalive_intvl']
            )

        recon_delay = self.opts['recon_default']

        if self.opts['recon_randomize']:
            recon_delay = randint(self.opts['recon_default'],
                                  self.opts['recon_default'] + self.opts['recon_max'])

            log.debug(
                "Generated random reconnect delay between '%sms' and '%sms' (%s)",
                self.opts['recon_default'],
                self.opts['recon_default'] + self.opts['recon_max'],
                recon_delay
            )

        log.debug("Setting zmq_reconnect_ivl to '%sms'", recon_delay)
        self._socket.setsockopt(zmq.RECONNECT_IVL, recon_delay)

        if hasattr(zmq, 'RECONNECT_IVL_MAX'):
            log.debug(
                "Setting zmq_reconnect_ivl_max to '%sms'",
                self.opts['recon_default'] + self.opts['recon_max']
            )

            self._socket.setsockopt(
                zmq.RECONNECT_IVL_MAX, self.opts['recon_max']
            )

        if (self.opts['ipv6'] is True or ':' in self.opts['master_ip']) and hasattr(zmq, 'IPV4ONLY'):
            # IPv6 sockets work for both IPv6 and IPv4 addresses
            self._socket.setsockopt(zmq.IPV4ONLY, 0)

        if HAS_ZMQ_MONITOR and self.opts['zmq_monitor']:
            self._monitor = ZeroMQSocketMonitor(self._socket)
            self._monitor.start_io_loop(self.io_loop)

    def destroy(self):
        if hasattr(self, '_monitor') and self._monitor is not None:
            self._monitor.stop()
            self._monitor = None
        if hasattr(self, '_stream'):
            if ZMQ_VERSION_INFO < (14, 3, 0):
                # stream.close() doesn't work properly on pyzmq < 14.3.0
                self._stream.io_loop.remove_handler(self._stream.socket)
                self._stream.socket.close(0)
            else:
                self._stream.close(0)
        elif hasattr(self, '_socket'):
            self._socket.close(0)
        if hasattr(self, 'context') and self.context.closed is False:
            self.context.term()

    def __del__(self):
        self.destroy()

    # TODO: this is the time to see if we are connected, maybe use the req channel to guess?
    @tornado.gen.coroutine
    def connect(self):
        if not self.auth.authenticated:
            yield self.auth.authenticate()
        self.publish_port = self.auth.creds['publish_port']
        log.debug('Connecting the Minion to the Master publish port, using the URI: %s', self.master_pub)
        self._socket.connect(self.master_pub)

    @property
    def master_pub(self):
        '''
        Return the master publish port
        '''
        return _get_master_uri(self.opts['master_ip'],
                               self.publish_port,
                               source_ip=self.opts.get('source_ip'),
                               source_port=self.opts.get('source_publish_port'))

    @tornado.gen.coroutine
    def _decode_messages(self, messages):
        '''
        Take the zmq messages, decrypt/decode them into a payload

        :param list messages: A list of messages to be decoded
        '''
        messages_len = len(messages)
        # if it was one message, then its old style
        if messages_len == 1:
            payload = self.serial.loads(messages[0])
        # 2 includes a header which says who should do it
        elif messages_len == 2:
            if messages[0] not in ('broadcast', self.hexid):
                log.debug('Publish received for not this minion: %s', messages[0])
                raise tornado.gen.Return(None)
            payload = self.serial.loads(messages[1])
        else:
            raise Exception(('Invalid number of messages ({0}) in zeromq pub'
                             'message from master').format(len(messages_len)))
        # Yield control back to the caller. When the payload has been decoded, assign
        # the decoded payload to 'ret' and resume operation
        ret = yield self._decode_payload(payload)
        raise tornado.gen.Return(ret)

    @property
    def stream(self):
        '''
        Return the current zmqstream, creating one if necessary
        '''
        if not hasattr(self, '_stream'):
            self._stream = zmq.eventloop.zmqstream.ZMQStream(self._socket, io_loop=self.io_loop)
        return self._stream

    def on_recv(self, callback):
        '''
        Register a callback for received messages (that we didn't initiate)

        :param func callback: A function which should be called when data is received
        '''
        if callback is None:
            return self.stream.on_recv(None)

        @tornado.gen.coroutine
        def wrap_callback(messages):
            payload = yield self._decode_messages(messages)
            if payload is not None:
                callback(payload)
        return self.stream.on_recv(wrap_callback)


class ZeroMQReqServerChannel(salt.transport.mixins.auth.AESReqServerMixin,
                             salt.transport.server.ReqServerChannel):

    def __init__(self, opts):
        salt.transport.server.ReqServerChannel.__init__(self, opts)
        self._closing = False

    def zmq_device(self):
        '''
        Multiprocessing target for the zmq queue device
        '''
        self.__setup_signals()
        salt.utils.process.appendproctitle('MWorkerQueue')
        self.context = zmq.Context(self.opts['worker_threads'])
        # Prepare the zeromq sockets
        self.uri = 'tcp://{interface}:{ret_port}'.format(**self.opts)
        self.clients = self.context.socket(zmq.ROUTER)
        if self.opts['ipv6'] is True and hasattr(zmq, 'IPV4ONLY'):
            # IPv6 sockets work for both IPv6 and IPv4 addresses
            self.clients.setsockopt(zmq.IPV4ONLY, 0)
        self.clients.setsockopt(zmq.BACKLOG, self.opts.get('zmq_backlog', 1000))
        self._start_zmq_monitor()
        self.workers = self.context.socket(zmq.DEALER)

        if self.opts.get('ipc_mode', '') == 'tcp':
            self.w_uri = 'tcp://127.0.0.1:{0}'.format(
                self.opts.get('tcp_master_workers', 4515)
                )
        else:
            self.w_uri = 'ipc://{0}'.format(
                os.path.join(self.opts['sock_dir'], 'workers.ipc')
                )

        log.info('Setting up the master communication server')
        self.clients.bind(self.uri)
        self.workers.bind(self.w_uri)

        while True:
            if self.clients.closed or self.workers.closed:
                break
            try:
                zmq.device(zmq.QUEUE, self.clients, self.workers)
            except zmq.ZMQError as exc:
                if exc.errno == errno.EINTR:
                    continue
                raise exc
            except (KeyboardInterrupt, SystemExit):
                break

    def close(self):
        '''
        Cleanly shutdown the router socket
        '''
        if self._closing:
            return
        log.info('MWorkerQueue under PID %s is closing', os.getpid())
        self._closing = True
        # pylint: disable=E0203
        if getattr(self, '_monitor', None) is not None:
            self._monitor.stop()
            self._monitor = None
        if getattr(self, '_w_monitor', None) is not None:
            self._w_monitor.stop()
            self._w_monitor = None
        if hasattr(self, 'clients') and self.clients.closed is False:
            self.clients.close()
        if hasattr(self, 'workers') and self.workers.closed is False:
            self.workers.close()
        if hasattr(self, 'stream'):
            self.stream.close()
        if hasattr(self, '_socket') and self._socket.closed is False:
            self._socket.close()
        if hasattr(self, 'context') and self.context.closed is False:
            self.context.term()
        # pylint: enable=E0203

    def pre_fork(self, process_manager):
        '''
        Pre-fork we need to create the zmq router device

        :param func process_manager: An instance of salt.utils.process.ProcessManager
        '''
        salt.transport.mixins.auth.AESReqServerMixin.pre_fork(self, process_manager)
        process_manager.add_process(self.zmq_device)

    def _start_zmq_monitor(self):
        '''
        Starts ZMQ monitor for debugging purposes.
        :return:
        '''
        # Socket monitor shall be used the only for debug
        # purposes so using threading doesn't look too bad here

        if HAS_ZMQ_MONITOR and self.opts['zmq_monitor']:
            log.debug('Starting ZMQ monitor')
            import threading
            self._w_monitor = ZeroMQSocketMonitor(self._socket)
            threading.Thread(target=self._w_monitor.start_poll).start()
            log.debug('ZMQ monitor has been started started')

    def post_fork(self, payload_handler, io_loop):
        '''
        After forking we need to create all of the local sockets to listen to the
        router

        :param func payload_handler: A function to called to handle incoming payloads as
                                     they are picked up off the wire
        :param IOLoop io_loop: An instance of a Tornado IOLoop, to handle event scheduling
        '''
        self.payload_handler = payload_handler
        self.io_loop = io_loop

        self.context = zmq.Context(1)
        self._socket = self.context.socket(zmq.REP)
        self._start_zmq_monitor()

        if self.opts.get('ipc_mode', '') == 'tcp':
            self.w_uri = 'tcp://127.0.0.1:{0}'.format(
                self.opts.get('tcp_master_workers', 4515)
                )
        else:
            self.w_uri = 'ipc://{0}'.format(
                os.path.join(self.opts['sock_dir'], 'workers.ipc')
                )
        log.info('Worker binding to socket %s', self.w_uri)
        self._socket.connect(self.w_uri)

        salt.transport.mixins.auth.AESReqServerMixin.post_fork(self, payload_handler, io_loop)

        self.stream = zmq.eventloop.zmqstream.ZMQStream(self._socket, io_loop=self.io_loop)
        self.stream.on_recv_stream(self.handle_message)

    @tornado.gen.coroutine
    def handle_message(self, stream, payload):
        '''
        Handle incoming messages from underlying TCP streams

        :stream ZMQStream stream: A ZeroMQ stream.
        See http://zeromq.github.io/pyzmq/api/generated/zmq.eventloop.zmqstream.html

        :param dict payload: A payload to process
        '''
        try:
            payload = self.serial.loads(payload[0])
            payload = self._decode_payload(payload)
        except Exception as exc:
            exc_type = type(exc).__name__
            if exc_type == 'AuthenticationError':
                log.debug(
                    'Minion failed to auth to master. Since the payload is '
                    'encrypted, it is not known which minion failed to '
                    'authenticate. It is likely that this is a transient '
                    'failure due to the master rotating its public key.'
                )
            else:
                log.error('Bad load from minion: %s: %s', exc_type, exc)
            stream.send(self.serial.dumps('bad load'))
            raise tornado.gen.Return()

        # TODO helper functions to normalize payload?
        if not isinstance(payload, dict) or not isinstance(payload.get('load'), dict):
            log.error('payload and load must be a dict. Payload was: %s and load was %s', payload, payload.get('load'))
            stream.send(self.serial.dumps('payload and load must be a dict'))
            raise tornado.gen.Return()

        try:
            id_ = payload['load'].get('id', '')
            if str('\0') in id_:
                log.error('Payload contains an id with a null byte: %s', payload)
                stream.send(self.serial.dumps('bad load: id contains a null byte'))
                raise tornado.gen.Return()
        except TypeError:
            log.error('Payload contains non-string id: %s', payload)
            stream.send(self.serial.dumps('bad load: id {0} is not a string'.format(id_)))
            raise tornado.gen.Return()

        # intercept the "_auth" commands, since the main daemon shouldn't know
        # anything about our key auth
        if payload['enc'] == 'clear' and payload.get('load', {}).get('cmd') == '_auth':
            stream.send(self.serial.dumps(self._auth(payload['load'])))
            raise tornado.gen.Return()

        # TODO: test
        try:
            # Take the payload_handler function that was registered when we created the channel
            # and call it, returning control to the caller until it completes
            ret, req_opts = yield self.payload_handler(payload)
        except Exception as e:
            # always attempt to return an error to the minion
            stream.send('Some exception handling minion payload')
            log.error('Some exception handling a payload from minion', exc_info=True)
            raise tornado.gen.Return()

        req_fun = req_opts.get('fun', 'send')
        if req_fun == 'send_clear':
            stream.send(self.serial.dumps(ret))
        elif req_fun == 'send':
            stream.send(self.serial.dumps(self.crypticle.dumps(ret)))
        elif req_fun == 'send_private':
            stream.send(self.serial.dumps(self._encrypt_private(ret,
                                                                req_opts['key'],
                                                                req_opts['tgt'],
                                                                )))
        else:
            log.error('Unknown req_fun %s', req_fun)
            # always attempt to return an error to the minion
            stream.send('Server-side exception handling payload')
        raise tornado.gen.Return()

    def __setup_signals(self):
        signal.signal(signal.SIGINT, self._handle_signals)
        signal.signal(signal.SIGTERM, self._handle_signals)

    def _handle_signals(self, signum, sigframe):
        msg = '{0} received a '.format(self.__class__.__name__)
        if signum == signal.SIGINT:
            msg += 'SIGINT'
        elif signum == signal.SIGTERM:
            msg += 'SIGTERM'
        msg += '. Exiting'
        log.debug(msg)
        self.close()
        sys.exit(salt.defaults.exitcodes.EX_OK)


def _set_tcp_keepalive(zmq_socket, opts):
    '''
    Ensure that TCP keepalives are set as specified in "opts".

    Warning: Failure to set TCP keepalives on the salt-master can result in
    not detecting the loss of a minion when the connection is lost or when
    it's host has been terminated without first closing the socket.
    Salt's Presence System depends on this connection status to know if a minion
    is "present".

    Warning: Failure to set TCP keepalives on minions can result in frequent or
    unexpected disconnects!
    '''
    if hasattr(zmq, 'TCP_KEEPALIVE') and opts:
        if 'tcp_keepalive' in opts:
            zmq_socket.setsockopt(
                zmq.TCP_KEEPALIVE, opts['tcp_keepalive']
            )
        if 'tcp_keepalive_idle' in opts:
            zmq_socket.setsockopt(
                zmq.TCP_KEEPALIVE_IDLE, opts['tcp_keepalive_idle']
            )
        if 'tcp_keepalive_cnt' in opts:
            zmq_socket.setsockopt(
                zmq.TCP_KEEPALIVE_CNT, opts['tcp_keepalive_cnt']
            )
        if 'tcp_keepalive_intvl' in opts:
            zmq_socket.setsockopt(
                zmq.TCP_KEEPALIVE_INTVL, opts['tcp_keepalive_intvl']
            )


class ZeroMQPubServerChannel(salt.transport.server.PubServerChannel):
    '''
    Encapsulate synchronous operations for a publisher channel
    '''
    def __init__(self, opts):
        self.opts = opts
        self.serial = salt.payload.Serial(self.opts)  # TODO: in init?
        self.ckminions = salt.utils.minions.CkMinions(self.opts)

    def connect(self):
        return tornado.gen.sleep(5)

    def _publish_daemon(self, log_queue=None):
        '''
        Bind to the interface specified in the configuration file
        '''
<<<<<<< HEAD
        salt.utils.process.appendproctitle(self.__class__.__name__)
=======
        salt.utils.appendproctitle(self.__class__.__name__)
        if log_queue:
            salt.log.setup.set_multiprocessing_logging_queue(log_queue)
            salt.log.setup.setup_multiprocessing_logging(log_queue)

>>>>>>> cd7c95f2
        # Set up the context
        context = zmq.Context(1)
        # Prepare minion publish socket
        pub_sock = context.socket(zmq.PUB)
        _set_tcp_keepalive(pub_sock, self.opts)
        # if 2.1 >= zmq < 3.0, we only have one HWM setting
        try:
            pub_sock.setsockopt(zmq.HWM, self.opts.get('pub_hwm', 1000))
        # in zmq >= 3.0, there are separate send and receive HWM settings
        except AttributeError:
            # Set the High Water Marks. For more information on HWM, see:
            # http://api.zeromq.org/4-1:zmq-setsockopt
            pub_sock.setsockopt(zmq.SNDHWM, self.opts.get('pub_hwm', 1000))
            pub_sock.setsockopt(zmq.RCVHWM, self.opts.get('pub_hwm', 1000))
        if self.opts['ipv6'] is True and hasattr(zmq, 'IPV4ONLY'):
            # IPv6 sockets work for both IPv6 and IPv4 addresses
            pub_sock.setsockopt(zmq.IPV4ONLY, 0)
        pub_sock.setsockopt(zmq.BACKLOG, self.opts.get('zmq_backlog', 1000))
        pub_uri = 'tcp://{interface}:{publish_port}'.format(**self.opts)
        # Prepare minion pull socket
        pull_sock = context.socket(zmq.PULL)

        if self.opts.get('ipc_mode', '') == 'tcp':
            pull_uri = 'tcp://127.0.0.1:{0}'.format(
                self.opts.get('tcp_master_publish_pull', 4514)
                )
        else:
            pull_uri = 'ipc://{0}'.format(
                os.path.join(self.opts['sock_dir'], 'publish_pull.ipc')
                )
        salt.utils.zeromq.check_ipc_path_max_len(pull_uri)

        # Start the minion command publisher
        log.info('Starting the Salt Publisher on %s', pub_uri)
        pub_sock.bind(pub_uri)

        # Securely create socket
        log.info('Starting the Salt Puller on %s', pull_uri)
        with salt.utils.files.set_umask(0o177):
            pull_sock.bind(pull_uri)

        try:
            while True:
                # Catch and handle EINTR from when this process is sent
                # SIGUSR1 gracefully so we don't choke and die horribly
                try:
                    log.trace('Getting data from puller %s', pull_uri)
                    package = pull_sock.recv()
                    unpacked_package = salt.payload.unpackage(package)
                    if six.PY3:
                        unpacked_package = salt.transport.frame.decode_embedded_strs(unpacked_package)
                    payload = unpacked_package['payload']
                    log.trace('Accepted unpacked package from puller')
                    if self.opts['zmq_filtering']:
                        # if you have a specific topic list, use that
                        if 'topic_lst' in unpacked_package:
                            for topic in unpacked_package['topic_lst']:
                                log.trace('Sending filtered data over publisher %s', pub_uri)
                                # zmq filters are substring match, hash the topic
                                # to avoid collisions
                                htopic = hashlib.sha1(topic).hexdigest()
                                pub_sock.send(htopic, flags=zmq.SNDMORE)
                                pub_sock.send(payload)
                                log.trace('Filtered data has been sent')
                                # otherwise its a broadcast
                        else:
                            # TODO: constants file for "broadcast"
                            log.trace('Sending broadcasted data over publisher %s', pub_uri)
                            pub_sock.send('broadcast', flags=zmq.SNDMORE)
                            pub_sock.send(payload)
                            log.trace('Broadcasted data has been sent')
                    else:
                        log.trace('Sending ZMQ-unfiltered data over publisher %s', pub_uri)
                        pub_sock.send(payload)
                        log.trace('Unfiltered data has been sent')
                except zmq.ZMQError as exc:
                    if exc.errno == errno.EINTR:
                        continue
                    raise exc

        except KeyboardInterrupt:
            # Cleanly close the sockets if we're shutting down
            if pub_sock.closed is False:
                pub_sock.setsockopt(zmq.LINGER, 1)
                pub_sock.close()
            if pull_sock.closed is False:
                pull_sock.setsockopt(zmq.LINGER, 1)
                pull_sock.close()
            if context.closed is False:
                context.term()

    def pre_fork(self, process_manager, kwargs=None):
        '''
        Do anything necessary pre-fork. Since this is on the master side this will
        primarily be used to create IPC channels and create our daemon process to
        do the actual publishing

        :param func process_manager: A ProcessManager, from salt.utils.process.ProcessManager
        '''
        process_manager.add_process(self._publish_daemon, kwargs=kwargs)

    def publish(self, load):
        '''
        Publish "load" to minions

        :param dict load: A load to be sent across the wire to minions
        '''
        payload = {'enc': 'aes'}

        crypticle = salt.crypt.Crypticle(self.opts, salt.master.SMaster.secrets['aes']['secret'].value)
        payload['load'] = crypticle.dumps(load)
        if self.opts['sign_pub_messages']:
            master_pem_path = os.path.join(self.opts['pki_dir'], 'master.pem')
            log.debug("Signing data packet")
            payload['sig'] = salt.crypt.sign_message(master_pem_path, payload['load'])
        # Send 0MQ to the publisher
        context = zmq.Context(1)
        pub_sock = context.socket(zmq.PUSH)
        if self.opts.get('ipc_mode', '') == 'tcp':
            pull_uri = 'tcp://127.0.0.1:{0}'.format(
                self.opts.get('tcp_master_publish_pull', 4514)
                )
        else:
            pull_uri = 'ipc://{0}'.format(
                os.path.join(self.opts['sock_dir'], 'publish_pull.ipc')
                )
        pub_sock.connect(pull_uri)
        int_payload = {'payload': self.serial.dumps(payload)}

        # add some targeting stuff for lists only (for now)
        if load['tgt_type'] == 'list':
            int_payload['topic_lst'] = load['tgt']

        # If zmq_filtering is enabled, target matching has to happen master side
        match_targets = ["pcre", "glob", "list"]
        if self.opts['zmq_filtering'] and load['tgt_type'] in match_targets:
            # Fetch a list of minions that match
            _res = self.ckminions.check_minions(load['tgt'],
                                                tgt_type=load['tgt_type'])
            match_ids = _res['minions']

            log.debug("Publish Side Match: %s", match_ids)
            # Send list of miions thru so zmq can target them
            int_payload['topic_lst'] = match_ids

        pub_sock.send(self.serial.dumps(int_payload))
        pub_sock.close()
        context.term()


class AsyncReqMessageClientPool(salt.transport.MessageClientPool):
    '''
    Wrapper class of AsyncReqMessageClientPool to avoid blocking waiting while writing data to socket.
    '''
    def __init__(self, opts, args=None, kwargs=None):
        super(AsyncReqMessageClientPool, self).__init__(AsyncReqMessageClient, opts, args=args, kwargs=kwargs)

    def __del__(self):
        self.destroy()

    def destroy(self):
        for message_client in self.message_clients:
            message_client.destroy()
        self.message_clients = []

    def send(self, *args, **kwargs):
        message_clients = sorted(self.message_clients, key=lambda x: len(x.send_queue))
        return message_clients[0].send(*args, **kwargs)


# TODO: unit tests!
class AsyncReqMessageClient(object):
    '''
    This class wraps the underlying zeromq REQ socket and gives a future-based
    interface to sending and recieving messages. This works around the primary
    limitation of serialized send/recv on the underlying socket by queueing the
    message sends in this class. In the future if we decide to attempt to multiplex
    we can manage a pool of REQ/REP sockets-- but for now we'll just do them in serial
    '''
    def __init__(self, opts, addr, linger=0, io_loop=None):
        '''
        Create an asynchronous message client

        :param dict opts: The salt opts dictionary
        :param str addr: The interface IP address to bind to
        :param int linger: The number of seconds to linger on a ZMQ socket. See
                           http://api.zeromq.org/2-1:zmq-setsockopt [ZMQ_LINGER]
        :param IOLoop io_loop: A Tornado IOLoop event scheduler [tornado.ioloop.IOLoop]
        '''
        self.opts = opts
        self.addr = addr
        self.linger = linger
        if io_loop is None:
            install_zmq()
            ZMQDefaultLoop.current()
        else:
            self.io_loop = io_loop

        self.serial = salt.payload.Serial(self.opts)
        self.context = zmq.Context()

        # wire up sockets
        self._init_socket()

        self.send_queue = []
        # mapping of message -> future
        self.send_future_map = {}

        self.send_timeout_map = {}  # message -> timeout

    # TODO: timeout all in-flight sessions, or error
    def destroy(self):
        if hasattr(self, 'stream') and self.stream is not None:
            if ZMQ_VERSION_INFO < (14, 3, 0):
                # stream.close() doesn't work properly on pyzmq < 14.3.0
                if self.stream.socket:
                    self.stream.socket.close()
                self.stream.io_loop.remove_handler(self.stream.socket)
                # set this to None, more hacks for messed up pyzmq
                self.stream.socket = None
                self.socket.close()
            else:
                self.stream.close()
                self.socket = None
            self.stream = None
        if self.context.closed is False:
            self.context.term()

    def __del__(self):
        self.destroy()

    def _init_socket(self):
        if hasattr(self, 'stream'):
            self.stream.close()  # pylint: disable=E0203
            self.socket.close()  # pylint: disable=E0203
            del self.stream
            del self.socket

        self.socket = self.context.socket(zmq.REQ)

        # socket options
        if hasattr(zmq, 'RECONNECT_IVL_MAX'):
            self.socket.setsockopt(
                zmq.RECONNECT_IVL_MAX, 5000
            )

        _set_tcp_keepalive(self.socket, self.opts)
        if self.addr.startswith('tcp://['):
            # Hint PF type if bracket enclosed IPv6 address
            if hasattr(zmq, 'IPV6'):
                self.socket.setsockopt(zmq.IPV6, 1)
            elif hasattr(zmq, 'IPV4ONLY'):
                self.socket.setsockopt(zmq.IPV4ONLY, 0)
        self.socket.linger = self.linger
        log.debug('Trying to connect to: %s', self.addr)
        self.socket.connect(self.addr)
        self.stream = zmq.eventloop.zmqstream.ZMQStream(self.socket, io_loop=self.io_loop)

    @tornado.gen.coroutine
    def _internal_send_recv(self):
        while len(self.send_queue) > 0:
            message = self.send_queue[0]
            future = self.send_future_map.get(message, None)
            if future is None:
                # Timedout
                del self.send_queue[0]
                continue

            # send
            def mark_future(msg):
                if not future.done():
                    data = self.serial.loads(msg[0])
                    future.set_result(data)
            self.stream.on_recv(mark_future)
            self.stream.send(message)

            try:
                ret = yield future
            except Exception as err:  # pylint: disable=W0702
                log.debug('Re-init ZMQ socket: %s', err)
                self._init_socket()  # re-init the zmq socket (no other way in zmq)
                del self.send_queue[0]
                continue
            del self.send_queue[0]
            self.send_future_map.pop(message, None)
            self.remove_message_timeout(message)

    def remove_message_timeout(self, message):
        if message not in self.send_timeout_map:
            return
        timeout = self.send_timeout_map.pop(message, None)
        if timeout is not None:
            # Hasn't been already timedout
            self.io_loop.remove_timeout(timeout)

    def timeout_message(self, message):
        '''
        Handle a message timeout by removing it from the sending queue
        and informing the caller

        :raises: SaltReqTimeoutError
        '''
        future = self.send_future_map.pop(message, None)
        # In a race condition the message might have been sent by the time
        # we're timing it out. Make sure the future is not None
        if future is not None:
            del self.send_timeout_map[message]
            if future.attempts < future.tries:
                future.attempts += 1
                log.debug('SaltReqTimeoutError, retrying. (%s/%s)', future.attempts, future.tries)
                self.send(
                    message,
                    timeout=future.timeout,
                    tries=future.tries,
                    future=future,
                )

            else:
                future.set_exception(SaltReqTimeoutError('Message timed out'))

    def send(self, message, timeout=None, tries=3, future=None, callback=None, raw=False):
        '''
        Return a future which will be completed when the message has a response
        '''
        if future is None:
            future = tornado.concurrent.Future()
            future.tries = tries
            future.attempts = 0
            future.timeout = timeout
            # if a future wasn't passed in, we need to serialize the message
            message = self.serial.dumps(message)
        if callback is not None:
            def handle_future(future):
                response = future.result()
                self.io_loop.add_callback(callback, response)
            future.add_done_callback(handle_future)
        # Add this future to the mapping
        self.send_future_map[message] = future

        if self.opts.get('detect_mode') is True:
            timeout = 1

        if timeout is not None:
            send_timeout = self.io_loop.call_later(timeout, self.timeout_message, message)
            self.send_timeout_map[message] = send_timeout

        if len(self.send_queue) == 0:
            self.io_loop.spawn_callback(self._internal_send_recv)

        self.send_queue.append(message)

        return future


class ZeroMQSocketMonitor(object):
    __EVENT_MAP = None

    def __init__(self, socket):
        '''
        Create ZMQ monitor sockets

        More information:
            http://api.zeromq.org/4-0:zmq-socket-monitor
        '''
        self._socket = socket
        self._monitor_socket = self._socket.get_monitor_socket()
        self._monitor_stream = None

    def start_io_loop(self, io_loop):
        log.trace("Event monitor start!")
        self._monitor_stream = zmq.eventloop.zmqstream.ZMQStream(self._monitor_socket, io_loop=io_loop)
        self._monitor_stream.on_recv(self.monitor_callback)

    def start_poll(self):
        log.trace("Event monitor start!")
        try:
            while self._monitor_socket is not None and self._monitor_socket.poll():
                msg = self._monitor_socket.recv_multipart()
                self.monitor_callback(msg)
        except (AttributeError, zmq.error.ContextTerminated):
            # We cannot log here because we'll get an interrupted system call in trying
            # to flush the logging buffer as we terminate
            pass

    @property
    def event_map(self):
        if ZeroMQSocketMonitor.__EVENT_MAP is None:
            event_map = {}
            for name in dir(zmq):
                if name.startswith('EVENT_'):
                    value = getattr(zmq, name)
                    event_map[value] = name
            ZeroMQSocketMonitor.__EVENT_MAP = event_map
        return ZeroMQSocketMonitor.__EVENT_MAP

    def monitor_callback(self, msg):
        evt = zmq.utils.monitor.parse_monitor_message(msg)
        evt['description'] = self.event_map[evt['event']]
        log.debug("ZeroMQ event: %s", evt)
        if evt['event'] == zmq.EVENT_MONITOR_STOPPED:
            self.stop()

    def stop(self):
        if self._socket is None:
            return
        self._socket.disable_monitor()
        self._socket = None
        self._monitor_socket = None
        if self._monitor_stream is not None:
            self._monitor_stream.close()
            self._monitor_stream = None
        log.trace("Event monitor done!")<|MERGE_RESOLUTION|>--- conflicted
+++ resolved
@@ -18,12 +18,7 @@
 # Import Salt Libs
 import salt.auth
 import salt.crypt
-<<<<<<< HEAD
-=======
-import salt.utils
 import salt.log.setup
-import salt.utils.verify
->>>>>>> cd7c95f2
 import salt.utils.event
 import salt.utils.files
 import salt.utils.minions
@@ -777,15 +772,11 @@
         '''
         Bind to the interface specified in the configuration file
         '''
-<<<<<<< HEAD
         salt.utils.process.appendproctitle(self.__class__.__name__)
-=======
-        salt.utils.appendproctitle(self.__class__.__name__)
         if log_queue:
             salt.log.setup.set_multiprocessing_logging_queue(log_queue)
             salt.log.setup.setup_multiprocessing_logging(log_queue)
 
->>>>>>> cd7c95f2
         # Set up the context
         context = zmq.Context(1)
         # Prepare minion publish socket
